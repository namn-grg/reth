--- conflicted
+++ resolved
@@ -438,16 +438,12 @@
 proptest-derive = "0.4"
 serial_test = "3"
 similar-asserts = "1.5.0"
-<<<<<<< HEAD
 tempfile = "3.8"
 test-fuzz = "5"
 walkdir = "2.5"
-=======
-test-fuzz = "5"
 
 [patch.crates-io]
 revm = { git = "https://github.com/bluealloy/revm", rev = "a28a543" }
 revm-interpreter = { git = "https://github.com/bluealloy/revm", rev = "a28a543" }
 revm-precompile = { git = "https://github.com/bluealloy/revm", rev = "a28a543" }
-revm-primitives = { git = "https://github.com/bluealloy/revm", rev = "a28a543" }
->>>>>>> 716976f0
+revm-primitives = { git = "https://github.com/bluealloy/revm", rev = "a28a543" }