use reth_evm::ConfigureEvm;
use reth_primitives::{
    revm_primitives::{BlockEnv, OptimismFields, TxEnv},
    Bytes,
};
use reth_rpc_eth_api::{
    helpers::{Call, EthCall},
    EthApiTypes, FromEthApiError,
};
use reth_rpc_eth_types::EthApiError;
use reth_rpc_types::TransactionRequest;

use crate::OpEthApi;

impl<Eth: EthCall> EthCall for OpEthApi<Eth> where EthApiError: From<Eth::Error> {}

<<<<<<< HEAD
impl<Eth: Call + EthApiTypes> Call for OpEthApi<Eth>
where
=======
impl<Eth> Call for OpEthApi<Eth>
where
    Eth: Call + EthApiTypes,
>>>>>>> 0a4b717d
    EthApiError: From<Eth::Error>,
{
    fn call_gas_limit(&self) -> u64 {
        self.inner.call_gas_limit()
    }

    fn evm_config(&self) -> &impl ConfigureEvm {
        self.inner.evm_config()
    }

    fn create_txn_env(
        &self,
        block_env: &BlockEnv,
        request: TransactionRequest,
    ) -> Result<TxEnv, Self::Error> {
        let mut env =
<<<<<<< HEAD
            self.inner.create_txn_env(block_env, request).map_err(Self::Error::from_err)?;
=======
            self.inner.create_txn_env(block_env, request).map_err(Self::Error::from_eth_err)?;
>>>>>>> 0a4b717d

        env.optimism = OptimismFields { enveloped_tx: Some(Bytes::new()), ..Default::default() };

        Ok(env)
    }
}<|MERGE_RESOLUTION|>--- conflicted
+++ resolved
@@ -14,14 +14,9 @@
 
 impl<Eth: EthCall> EthCall for OpEthApi<Eth> where EthApiError: From<Eth::Error> {}
 
-<<<<<<< HEAD
-impl<Eth: Call + EthApiTypes> Call for OpEthApi<Eth>
-where
-=======
 impl<Eth> Call for OpEthApi<Eth>
 where
     Eth: Call + EthApiTypes,
->>>>>>> 0a4b717d
     EthApiError: From<Eth::Error>,
 {
     fn call_gas_limit(&self) -> u64 {
@@ -38,11 +33,7 @@
         request: TransactionRequest,
     ) -> Result<TxEnv, Self::Error> {
         let mut env =
-<<<<<<< HEAD
-            self.inner.create_txn_env(block_env, request).map_err(Self::Error::from_err)?;
-=======
             self.inner.create_txn_env(block_env, request).map_err(Self::Error::from_eth_err)?;
->>>>>>> 0a4b717d
 
         env.optimism = OptimismFields { enveloped_tx: Some(Bytes::new()), ..Default::default() };
 
