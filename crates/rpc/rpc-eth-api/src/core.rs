//! Implementation of the [`jsonrpsee`] generated [`EthApiServer`] trait. Handles RPC requests for
//! the `eth_` namespace.

use alloy_dyn_abi::TypedData;
use jsonrpsee::{core::RpcResult, proc_macros::rpc};
use reth_primitives::{
    revm_primitives::EVMError, Account, Address, BlockId, BlockNumberOrTag, Bytes, B256, B64, U256,
    U64,
};
use reth_rpc_eth_types::EthApiError;
use reth_rpc_server_types::{result::internal_rpc_err, ToRpcResult};
use reth_rpc_types::{
    serde_helpers::JsonStorageKey,
    state::{EvmOverrides, StateOverride},
    AccessListWithGasUsed, AnyTransactionReceipt, BlockOverrides, Bundle,
    EIP1186AccountProofResponse, EthCallResponse, FeeHistory, Header, Index, IntoRpcError,
    RichBlock, StateContext, SyncStatus, Transaction, TransactionRequest, Work,
};
use tracing::trace;

use crate::helpers::{
    transaction::UpdateRawTxForwarder, EthApiSpec, EthBlocks, EthCall, EthFees, EthState,
    EthTransactions, FullEthApi,
};

/// Network specific `eth` API types.
pub trait EthApiTypes: Send + Sync {
    /// Extension of [`EthApiError`], with network specific errors.
    type Error: IntoRpcError + FromEthApiError + AsEthApiError + FromEvmError;
    /// Blockchain data types, specific to network, e.g. block and transaction.
    type Types: alloy_network::Network;
}

/// Helper trait to wrap core [`EthApiError`].
pub trait FromEthApiError: From<EthApiError> {
    /// Converts from error via [`EthApiError`].
    fn from_err<E>(err: E) -> Self
    where
        EthApiError: From<E>;
}

impl<T> FromEthApiError for T
where
    T: From<EthApiError>,
{
    fn from_err<E>(err: E) -> Self
    where
        EthApiError: From<E>,
    {
        T::from(EthApiError::from(err))
    }
}

/// Helper trait to wrap core [`EthApiError`].
pub trait IntoEthApiError: Into<EthApiError> {
    /// Converts into error via [`EthApiError`].
    fn into_err<E>(self) -> E
    where
        E: FromEthApiError;
}

impl<T> IntoEthApiError for T
where
    EthApiError: From<T>,
{
    fn into_err<E>(self) -> E
    where
        E: FromEthApiError,
    {
        E::from_err(self)
    }
}

/// Helper trait to access wrapped core error.
pub trait AsEthApiError {
    /// Returns reference to [`EthApiError`], if this an error variant inherited from core
    /// functionality.
    fn as_err(&self) -> Option<&EthApiError>;

    /// Returns `true` if error is
    /// [`RpcInvalidTransactionError::GasTooHigh`](reth_rpc_eth_types::RpcInvalidTransactionError::GasTooHigh).
    fn is_gas_too_high(&self) -> bool {
        if let Some(err) = self.as_err() {
            return err.is_gas_too_high()
        }

        false
    }
}

impl AsEthApiError for EthApiError {
    fn as_err(&self) -> Option<&EthApiError> {
        Some(self)
    }
}

/// Helper trait to convert from revm errors.
pub trait FromEvmError: From<EthApiError> {
    /// Converts from a revm error.
    fn from_evm_err<E>(err: EVMError<E>) -> Self
    where
        EthApiError: From<E>;
}

impl<T> FromEvmError for T
where
    T: From<EthApiError>,
{
    fn from_evm_err<E>(err: EVMError<E>) -> Self
    where
        EthApiError: From<E>,
    {
        err.into_err()
    }
}

/// Helper trait, unifies functionality that must be supported to implement all RPC methods for
/// server.
pub trait FullEthApiServer: EthApiServer + FullEthApi + UpdateRawTxForwarder + Clone {}

impl<T> FullEthApiServer for T where T: EthApiServer + FullEthApi + UpdateRawTxForwarder + Clone {}

/// Eth rpc interface: <https://ethereum.github.io/execution-apis/api-documentation/>
#[cfg_attr(not(feature = "client"), rpc(server, namespace = "eth"))]
#[cfg_attr(feature = "client", rpc(server, client, namespace = "eth"))]
pub trait EthApi {
    /// Returns the protocol version encoded as a string.
    #[method(name = "protocolVersion")]
    async fn protocol_version(&self) -> RpcResult<U64>;

    /// Returns an object with data about the sync status or false.
    #[method(name = "syncing")]
    fn syncing(&self) -> RpcResult<SyncStatus>;

    /// Returns the client coinbase address.
    #[method(name = "coinbase")]
    async fn author(&self) -> RpcResult<Address>;

    /// Returns a list of addresses owned by client.
    #[method(name = "accounts")]
    fn accounts(&self) -> RpcResult<Vec<Address>>;

    /// Returns the number of most recent block.
    #[method(name = "blockNumber")]
    fn block_number(&self) -> RpcResult<U256>;

    /// Returns the chain ID of the current network.
    #[method(name = "chainId")]
    async fn chain_id(&self) -> RpcResult<Option<U64>>;

    /// Returns information about a block by hash.
    #[method(name = "getBlockByHash")]
    async fn block_by_hash(&self, hash: B256, full: bool) -> RpcResult<Option<RichBlock>>;

    /// Returns information about a block by number.
    #[method(name = "getBlockByNumber")]
    async fn block_by_number(
        &self,
        number: BlockNumberOrTag,
        full: bool,
    ) -> RpcResult<Option<RichBlock>>;

    /// Returns the number of transactions in a block from a block matching the given block hash.
    #[method(name = "getBlockTransactionCountByHash")]
    async fn block_transaction_count_by_hash(&self, hash: B256) -> RpcResult<Option<U256>>;

    /// Returns the number of transactions in a block matching the given block number.
    #[method(name = "getBlockTransactionCountByNumber")]
    async fn block_transaction_count_by_number(
        &self,
        number: BlockNumberOrTag,
    ) -> RpcResult<Option<U256>>;

    /// Returns the number of uncles in a block from a block matching the given block hash.
    #[method(name = "getUncleCountByBlockHash")]
    async fn block_uncles_count_by_hash(&self, hash: B256) -> RpcResult<Option<U256>>;

    /// Returns the number of uncles in a block with given block number.
    #[method(name = "getUncleCountByBlockNumber")]
    async fn block_uncles_count_by_number(
        &self,
        number: BlockNumberOrTag,
    ) -> RpcResult<Option<U256>>;

    /// Returns all transaction receipts for a given block.
    #[method(name = "getBlockReceipts")]
    async fn block_receipts(
        &self,
        block_id: BlockId,
    ) -> RpcResult<Option<Vec<AnyTransactionReceipt>>>;

    /// Returns an uncle block of the given block and index.
    #[method(name = "getUncleByBlockHashAndIndex")]
    async fn uncle_by_block_hash_and_index(
        &self,
        hash: B256,
        index: Index,
    ) -> RpcResult<Option<RichBlock>>;

    /// Returns an uncle block of the given block and index.
    #[method(name = "getUncleByBlockNumberAndIndex")]
    async fn uncle_by_block_number_and_index(
        &self,
        number: BlockNumberOrTag,
        index: Index,
    ) -> RpcResult<Option<RichBlock>>;

    /// Returns the EIP-2718 encoded transaction if it exists.
    ///
    /// If this is a EIP-4844 transaction that is in the pool it will include the sidecar.
    #[method(name = "getRawTransactionByHash")]
    async fn raw_transaction_by_hash(&self, hash: B256) -> RpcResult<Option<Bytes>>;

    /// Returns the information about a transaction requested by transaction hash.
    #[method(name = "getTransactionByHash")]
    async fn transaction_by_hash(&self, hash: B256) -> RpcResult<Option<Transaction>>;

    /// Returns information about a raw transaction by block hash and transaction index position.
    #[method(name = "getRawTransactionByBlockHashAndIndex")]
    async fn raw_transaction_by_block_hash_and_index(
        &self,
        hash: B256,
        index: Index,
    ) -> RpcResult<Option<Bytes>>;

    /// Returns information about a transaction by block hash and transaction index position.
    #[method(name = "getTransactionByBlockHashAndIndex")]
    async fn transaction_by_block_hash_and_index(
        &self,
        hash: B256,
        index: Index,
    ) -> RpcResult<Option<Transaction>>;

    /// Returns information about a raw transaction by block number and transaction index
    /// position.
    #[method(name = "getRawTransactionByBlockNumberAndIndex")]
    async fn raw_transaction_by_block_number_and_index(
        &self,
        number: BlockNumberOrTag,
        index: Index,
    ) -> RpcResult<Option<Bytes>>;

    /// Returns information about a transaction by block number and transaction index position.
    #[method(name = "getTransactionByBlockNumberAndIndex")]
    async fn transaction_by_block_number_and_index(
        &self,
        number: BlockNumberOrTag,
        index: Index,
    ) -> RpcResult<Option<Transaction>>;

    /// Returns the receipt of a transaction by transaction hash.
    #[method(name = "getTransactionReceipt")]
    async fn transaction_receipt(&self, hash: B256) -> RpcResult<Option<AnyTransactionReceipt>>;

    /// Returns the balance of the account of given address.
    #[method(name = "getBalance")]
    async fn balance(&self, address: Address, block_number: Option<BlockId>) -> RpcResult<U256>;

    /// Returns the value from a storage position at a given address
    #[method(name = "getStorageAt")]
    async fn storage_at(
        &self,
        address: Address,
        index: JsonStorageKey,
        block_number: Option<BlockId>,
    ) -> RpcResult<B256>;

    /// Returns the number of transactions sent from an address at given block number.
    #[method(name = "getTransactionCount")]
    async fn transaction_count(
        &self,
        address: Address,
        block_number: Option<BlockId>,
    ) -> RpcResult<U256>;

    /// Returns code at a given address at given block number.
    #[method(name = "getCode")]
    async fn get_code(&self, address: Address, block_number: Option<BlockId>) -> RpcResult<Bytes>;

    /// Returns the block's header at given number.
    #[method(name = "getHeaderByNumber")]
    async fn header_by_number(&self, hash: BlockNumberOrTag) -> RpcResult<Option<Header>>;

    /// Returns the block's header at given hash.
    #[method(name = "getHeaderByHash")]
    async fn header_by_hash(&self, hash: B256) -> RpcResult<Option<Header>>;

    /// Executes a new message call immediately without creating a transaction on the block chain.
    #[method(name = "call")]
    async fn call(
        &self,
        request: TransactionRequest,
        block_number: Option<BlockId>,
        state_overrides: Option<StateOverride>,
        block_overrides: Option<Box<BlockOverrides>>,
    ) -> RpcResult<Bytes>;

    /// Simulate arbitrary number of transactions at an arbitrary blockchain index, with the
    /// optionality of state overrides
    #[method(name = "callMany")]
    async fn call_many(
        &self,
        bundle: Bundle,
        state_context: Option<StateContext>,
        state_override: Option<StateOverride>,
    ) -> RpcResult<Vec<EthCallResponse>>;

    /// Generates an access list for a transaction.
    ///
    /// This method creates an [EIP2930](https://eips.ethereum.org/EIPS/eip-2930) type accessList based on a given Transaction.
    ///
    /// An access list contains all storage slots and addresses touched by the transaction, except
    /// for the sender account and the chain's precompiles.
    ///
    /// It returns list of addresses and storage keys used by the transaction, plus the gas
    /// consumed when the access list is added. That is, it gives you the list of addresses and
    /// storage keys that will be used by that transaction, plus the gas consumed if the access
    /// list is included. Like eth_estimateGas, this is an estimation; the list could change
    /// when the transaction is actually mined. Adding an accessList to your transaction does
    /// not necessary result in lower gas usage compared to a transaction without an access
    /// list.
    #[method(name = "createAccessList")]
    async fn create_access_list(
        &self,
        request: TransactionRequest,
        block_number: Option<BlockId>,
    ) -> RpcResult<AccessListWithGasUsed>;

    /// Generates and returns an estimate of how much gas is necessary to allow the transaction to
    /// complete.
    #[method(name = "estimateGas")]
    async fn estimate_gas(
        &self,
        request: TransactionRequest,
        block_number: Option<BlockId>,
        state_override: Option<StateOverride>,
    ) -> RpcResult<U256>;

    /// Returns the current price per gas in wei.
    #[method(name = "gasPrice")]
    async fn gas_price(&self) -> RpcResult<U256>;

    /// Returns the account details by specifying an address and a block number/tag
    #[method(name = "getAccount")]
    async fn get_account(&self, address: Address, block: BlockId) -> RpcResult<Account>;

    /// Introduced in EIP-1559, returns suggestion for the priority for dynamic fee transactions.
    #[method(name = "maxPriorityFeePerGas")]
    async fn max_priority_fee_per_gas(&self) -> RpcResult<U256>;

    /// Introduced in EIP-4844, returns the current blob base fee in wei.
    #[method(name = "blobBaseFee")]
    async fn blob_base_fee(&self) -> RpcResult<U256>;

    /// Returns the Transaction fee history
    ///
    /// Introduced in EIP-1559 for getting information on the appropriate priority fee to use.
    ///
    /// Returns transaction base fee per gas and effective priority fee per gas for the
    /// requested/supported block range. The returned Fee history for the returned block range
    /// can be a subsection of the requested range if not all blocks are available.
    #[method(name = "feeHistory")]
    async fn fee_history(
        &self,
        block_count: U64,
        newest_block: BlockNumberOrTag,
        reward_percentiles: Option<Vec<f64>>,
    ) -> RpcResult<FeeHistory>;

    /// Returns whether the client is actively mining new blocks.
    #[method(name = "mining")]
    async fn is_mining(&self) -> RpcResult<bool>;

    /// Returns the number of hashes per second that the node is mining with.
    #[method(name = "hashrate")]
    async fn hashrate(&self) -> RpcResult<U256>;

    /// Returns the hash of the current block, the seedHash, and the boundary condition to be met
    /// (“target”)
    #[method(name = "getWork")]
    async fn get_work(&self) -> RpcResult<Work>;

    /// Used for submitting mining hashrate.
    ///
    /// Can be used for remote miners to submit their hash rate.
    /// It accepts the miner hash rate and an identifier which must be unique between nodes.
    /// Returns `true` if the block was successfully submitted, `false` otherwise.
    #[method(name = "submitHashrate")]
    async fn submit_hashrate(&self, hashrate: U256, id: B256) -> RpcResult<bool>;

    /// Used for submitting a proof-of-work solution.
    #[method(name = "submitWork")]
    async fn submit_work(&self, nonce: B64, pow_hash: B256, mix_digest: B256) -> RpcResult<bool>;

    /// Sends transaction; will block waiting for signer to return the
    /// transaction hash.
    #[method(name = "sendTransaction")]
    async fn send_transaction(&self, request: TransactionRequest) -> RpcResult<B256>;

    /// Sends signed transaction, returning its hash.
    #[method(name = "sendRawTransaction")]
    async fn send_raw_transaction(&self, bytes: Bytes) -> RpcResult<B256>;

    /// Returns an Ethereum specific signature with: sign(keccak256("\x19Ethereum Signed Message:\n"
    /// + len(message) + message))).
    #[method(name = "sign")]
    async fn sign(&self, address: Address, message: Bytes) -> RpcResult<Bytes>;

    /// Signs a transaction that can be submitted to the network at a later time using with
    /// `sendRawTransaction.`
    #[method(name = "signTransaction")]
    async fn sign_transaction(&self, transaction: TransactionRequest) -> RpcResult<Bytes>;

    /// Signs data via [EIP-712](https://github.com/ethereum/EIPs/blob/master/EIPS/eip-712.md).
    #[method(name = "signTypedData")]
    async fn sign_typed_data(&self, address: Address, data: TypedData) -> RpcResult<Bytes>;

    /// Returns the account and storage values of the specified account including the Merkle-proof.
    /// This call can be used to verify that the data you are pulling from is not tampered with.
    #[method(name = "getProof")]
    async fn get_proof(
        &self,
        address: Address,
        keys: Vec<JsonStorageKey>,
        block_number: Option<BlockId>,
    ) -> RpcResult<EIP1186AccountProofResponse>;
}

#[async_trait::async_trait]
impl<T> EthApiServer for T
where
    T: FullEthApi,
<<<<<<< HEAD
=======
    jsonrpsee_types::error::ErrorObject<'static>: From<T::Error>,
>>>>>>> 0a4b717d
{
    /// Handler for: `eth_protocolVersion`
    async fn protocol_version(&self) -> RpcResult<U64> {
        trace!(target: "rpc::eth", "Serving eth_protocolVersion");
        EthApiSpec::protocol_version(self).await.to_rpc_result()
    }

    /// Handler for: `eth_syncing`
    fn syncing(&self) -> RpcResult<SyncStatus> {
        trace!(target: "rpc::eth", "Serving eth_syncing");
        EthApiSpec::sync_status(self).to_rpc_result()
    }

    /// Handler for: `eth_coinbase`
    async fn author(&self) -> RpcResult<Address> {
        Err(internal_rpc_err("unimplemented"))
    }

    /// Handler for: `eth_accounts`
    fn accounts(&self) -> RpcResult<Vec<Address>> {
        trace!(target: "rpc::eth", "Serving eth_accounts");
        Ok(EthApiSpec::accounts(self))
    }

    /// Handler for: `eth_blockNumber`
    fn block_number(&self) -> RpcResult<U256> {
        trace!(target: "rpc::eth", "Serving eth_blockNumber");
        Ok(U256::from(
            EthApiSpec::chain_info(self).with_message("failed to read chain info")?.best_number,
        ))
    }

    /// Handler for: `eth_chainId`
    async fn chain_id(&self) -> RpcResult<Option<U64>> {
        trace!(target: "rpc::eth", "Serving eth_chainId");
        Ok(Some(EthApiSpec::chain_id(self)))
    }

    /// Handler for: `eth_getBlockByHash`
    async fn block_by_hash(&self, hash: B256, full: bool) -> RpcResult<Option<RichBlock>> {
        trace!(target: "rpc::eth", ?hash, ?full, "Serving eth_getBlockByHash");
        EthBlocks::rpc_block(self, hash.into(), full).await.map_err(T::Error::into_rpc_err)
    }

    /// Handler for: `eth_getBlockByNumber`
    async fn block_by_number(
        &self,
        number: BlockNumberOrTag,
        full: bool,
    ) -> RpcResult<Option<RichBlock>> {
        trace!(target: "rpc::eth", ?number, ?full, "Serving eth_getBlockByNumber");
        EthBlocks::rpc_block(self, number.into(), full).await.map_err(T::Error::into_rpc_err)
    }

    /// Handler for: `eth_getBlockTransactionCountByHash`
    async fn block_transaction_count_by_hash(&self, hash: B256) -> RpcResult<Option<U256>> {
        trace!(target: "rpc::eth", ?hash, "Serving eth_getBlockTransactionCountByHash");
        Ok(EthBlocks::block_transaction_count(self, hash.into())
            .await
            .map_err(T::Error::into_rpc_err)?
            .map(U256::from))
    }

    /// Handler for: `eth_getBlockTransactionCountByNumber`
    async fn block_transaction_count_by_number(
        &self,
        number: BlockNumberOrTag,
    ) -> RpcResult<Option<U256>> {
        trace!(target: "rpc::eth", ?number, "Serving eth_getBlockTransactionCountByNumber");
        Ok(EthBlocks::block_transaction_count(self, number.into())
            .await
            .map_err(T::Error::into_rpc_err)?
            .map(U256::from))
    }

    /// Handler for: `eth_getUncleCountByBlockHash`
    async fn block_uncles_count_by_hash(&self, hash: B256) -> RpcResult<Option<U256>> {
        trace!(target: "rpc::eth", ?hash, "Serving eth_getUncleCountByBlockHash");
        Ok(EthBlocks::ommers(self, hash.into())
            .map_err(T::Error::into_rpc_err)?
            .map(|ommers| U256::from(ommers.len())))
    }

    /// Handler for: `eth_getUncleCountByBlockNumber`
    async fn block_uncles_count_by_number(
        &self,
        number: BlockNumberOrTag,
    ) -> RpcResult<Option<U256>> {
        trace!(target: "rpc::eth", ?number, "Serving eth_getUncleCountByBlockNumber");
        Ok(EthBlocks::ommers(self, number.into())
            .map_err(T::Error::into_rpc_err)?
            .map(|ommers| U256::from(ommers.len())))
    }

    /// Handler for: `eth_getBlockReceipts`
    async fn block_receipts(
        &self,
        block_id: BlockId,
    ) -> RpcResult<Option<Vec<AnyTransactionReceipt>>> {
        trace!(target: "rpc::eth", ?block_id, "Serving eth_getBlockReceipts");
        EthBlocks::block_receipts(self, block_id).await.map_err(T::Error::into_rpc_err)
    }

    /// Handler for: `eth_getUncleByBlockHashAndIndex`
    async fn uncle_by_block_hash_and_index(
        &self,
        hash: B256,
        index: Index,
    ) -> RpcResult<Option<RichBlock>> {
        trace!(target: "rpc::eth", ?hash, ?index, "Serving eth_getUncleByBlockHashAndIndex");
        EthBlocks::ommer_by_block_and_index(self, hash.into(), index)
            .await
            .map_err(T::Error::into_rpc_err)
    }

    /// Handler for: `eth_getUncleByBlockNumberAndIndex`
    async fn uncle_by_block_number_and_index(
        &self,
        number: BlockNumberOrTag,
        index: Index,
    ) -> RpcResult<Option<RichBlock>> {
        trace!(target: "rpc::eth", ?number, ?index, "Serving eth_getUncleByBlockNumberAndIndex");
        EthBlocks::ommer_by_block_and_index(self, number.into(), index)
            .await
            .map_err(T::Error::into_rpc_err)
    }

    /// Handler for: `eth_getRawTransactionByHash`
    async fn raw_transaction_by_hash(&self, hash: B256) -> RpcResult<Option<Bytes>> {
        trace!(target: "rpc::eth", ?hash, "Serving eth_getRawTransactionByHash");
        EthTransactions::raw_transaction_by_hash(self, hash).await.map_err(T::Error::into_rpc_err)
    }

    /// Handler for: `eth_getTransactionByHash`
    async fn transaction_by_hash(&self, hash: B256) -> RpcResult<Option<Transaction>> {
        trace!(target: "rpc::eth", ?hash, "Serving eth_getTransactionByHash");
        Ok(EthTransactions::transaction_by_hash(self, hash)
            .await
            .map_err(T::Error::into_rpc_err)?
            .map(Into::into))
    }

    /// Handler for: `eth_getRawTransactionByBlockHashAndIndex`
    async fn raw_transaction_by_block_hash_and_index(
        &self,
        hash: B256,
        index: Index,
    ) -> RpcResult<Option<Bytes>> {
        trace!(target: "rpc::eth", ?hash, ?index, "Serving eth_getRawTransactionByBlockHashAndIndex");
        EthTransactions::raw_transaction_by_block_and_tx_index(self, hash.into(), index.into())
            .await
            .map_err(T::Error::into_rpc_err)
    }

    /// Handler for: `eth_getTransactionByBlockHashAndIndex`
    async fn transaction_by_block_hash_and_index(
        &self,
        hash: B256,
        index: Index,
    ) -> RpcResult<Option<reth_rpc_types::Transaction>> {
        trace!(target: "rpc::eth", ?hash, ?index, "Serving eth_getTransactionByBlockHashAndIndex");
        EthTransactions::transaction_by_block_and_tx_index(self, hash.into(), index.into())
            .await
            .map_err(T::Error::into_rpc_err)
    }

    /// Handler for: `eth_getRawTransactionByBlockNumberAndIndex`
    async fn raw_transaction_by_block_number_and_index(
        &self,
        number: BlockNumberOrTag,
        index: Index,
    ) -> RpcResult<Option<Bytes>> {
        trace!(target: "rpc::eth", ?number, ?index, "Serving eth_getRawTransactionByBlockNumberAndIndex");
        EthTransactions::raw_transaction_by_block_and_tx_index(self, number.into(), index.into())
            .await
            .map_err(T::Error::into_rpc_err)
    }

    /// Handler for: `eth_getTransactionByBlockNumberAndIndex`
    async fn transaction_by_block_number_and_index(
        &self,
        number: BlockNumberOrTag,
        index: Index,
    ) -> RpcResult<Option<reth_rpc_types::Transaction>> {
        trace!(target: "rpc::eth", ?number, ?index, "Serving eth_getTransactionByBlockNumberAndIndex");
        EthTransactions::transaction_by_block_and_tx_index(self, number.into(), index.into())
            .await
            .map_err(T::Error::into_rpc_err)
    }

    /// Handler for: `eth_getTransactionReceipt`
    async fn transaction_receipt(&self, hash: B256) -> RpcResult<Option<AnyTransactionReceipt>> {
        trace!(target: "rpc::eth", ?hash, "Serving eth_getTransactionReceipt");
        EthTransactions::transaction_receipt(self, hash).await.map_err(T::Error::into_rpc_err)
    }

    /// Handler for: `eth_getBalance`
    async fn balance(&self, address: Address, block_number: Option<BlockId>) -> RpcResult<U256> {
        trace!(target: "rpc::eth", ?address, ?block_number, "Serving eth_getBalance");
        EthState::balance(self, address, block_number).await.map_err(T::Error::into_rpc_err)
    }

    /// Handler for: `eth_getStorageAt`
    async fn storage_at(
        &self,
        address: Address,
        index: JsonStorageKey,
        block_number: Option<BlockId>,
    ) -> RpcResult<B256> {
        trace!(target: "rpc::eth", ?address, ?block_number, "Serving eth_getStorageAt");
        EthState::storage_at(self, address, index, block_number)
            .await
            .map_err(T::Error::into_rpc_err)
    }

    /// Handler for: `eth_getTransactionCount`
    async fn transaction_count(
        &self,
        address: Address,
        block_number: Option<BlockId>,
    ) -> RpcResult<U256> {
        trace!(target: "rpc::eth", ?address, ?block_number, "Serving eth_getTransactionCount");
        EthState::transaction_count(self, address, block_number)
            .await
            .map_err(T::Error::into_rpc_err)
    }

    /// Handler for: `eth_getCode`
    async fn get_code(&self, address: Address, block_number: Option<BlockId>) -> RpcResult<Bytes> {
        trace!(target: "rpc::eth", ?address, ?block_number, "Serving eth_getCode");
        EthState::get_code(self, address, block_number).await.map_err(T::Error::into_rpc_err)
    }

    /// Handler for: `eth_getHeaderByNumber`
    async fn header_by_number(&self, block_number: BlockNumberOrTag) -> RpcResult<Option<Header>> {
        trace!(target: "rpc::eth", ?block_number, "Serving eth_getHeaderByNumber");
        EthBlocks::rpc_block_header(self, block_number.into()).await.map_err(T::Error::into_rpc_err)
    }

    /// Handler for: `eth_getHeaderByHash`
    async fn header_by_hash(&self, hash: B256) -> RpcResult<Option<Header>> {
        trace!(target: "rpc::eth", ?hash, "Serving eth_getHeaderByHash");
        EthBlocks::rpc_block_header(self, hash.into()).await.map_err(T::Error::into_rpc_err)
    }

    /// Handler for: `eth_call`
    async fn call(
        &self,
        request: TransactionRequest,
        block_number: Option<BlockId>,
        state_overrides: Option<StateOverride>,
        block_overrides: Option<Box<BlockOverrides>>,
    ) -> RpcResult<Bytes> {
        trace!(target: "rpc::eth", ?request, ?block_number, ?state_overrides, ?block_overrides, "Serving eth_call");
        EthCall::call(
            self,
            request,
            block_number,
            EvmOverrides::new(state_overrides, block_overrides),
        )
        .await
        .map_err(T::Error::into_rpc_err)
    }

    /// Handler for: `eth_callMany`
    async fn call_many(
        &self,
        bundle: Bundle,
        state_context: Option<StateContext>,
        state_override: Option<StateOverride>,
    ) -> RpcResult<Vec<EthCallResponse>> {
        trace!(target: "rpc::eth", ?bundle, ?state_context, ?state_override, "Serving eth_callMany");
        EthCall::call_many(self, bundle, state_context, state_override)
            .await
            .map_err(T::Error::into_rpc_err)
    }

    /// Handler for: `eth_createAccessList`
    async fn create_access_list(
        &self,
        request: TransactionRequest,
        block_number: Option<BlockId>,
    ) -> RpcResult<AccessListWithGasUsed> {
        trace!(target: "rpc::eth", ?request, ?block_number, "Serving eth_createAccessList");
        let access_list_with_gas_used = EthCall::create_access_list_at(self, request, block_number)
            .await
            .map_err(T::Error::into_rpc_err)?;

        Ok(access_list_with_gas_used)
    }

    /// Handler for: `eth_estimateGas`
    async fn estimate_gas(
        &self,
        request: TransactionRequest,
        block_number: Option<BlockId>,
        state_override: Option<StateOverride>,
    ) -> RpcResult<U256> {
        trace!(target: "rpc::eth", ?request, ?block_number, "Serving eth_estimateGas");
        EthCall::estimate_gas_at(self, request, block_number.unwrap_or_default(), state_override)
            .await
            .map_err(T::Error::into_rpc_err)
    }

    /// Handler for: `eth_gasPrice`
    async fn gas_price(&self) -> RpcResult<U256> {
        trace!(target: "rpc::eth", "Serving eth_gasPrice");
        EthFees::gas_price(self).await.map_err(T::Error::into_rpc_err)
    }

    /// Handler for: `eth_getAccount`
    async fn get_account(&self, _address: Address, _block: BlockId) -> RpcResult<Account> {
        Err(internal_rpc_err("unimplemented"))
    }

    /// Handler for: `eth_maxPriorityFeePerGas`
    async fn max_priority_fee_per_gas(&self) -> RpcResult<U256> {
        trace!(target: "rpc::eth", "Serving eth_maxPriorityFeePerGas");
        EthFees::suggested_priority_fee(self).await.map_err(T::Error::into_rpc_err)
    }

    /// Handler for: `eth_blobBaseFee`
    async fn blob_base_fee(&self) -> RpcResult<U256> {
        trace!(target: "rpc::eth", "Serving eth_blobBaseFee");
        EthFees::blob_base_fee(self).await.map_err(T::Error::into_rpc_err)
    }

    // FeeHistory is calculated based on lazy evaluation of fees for historical blocks, and further
    // caching of it in the LRU cache.
    // When new RPC call is executed, the cache gets locked, we check it for the historical fees
    // according to the requested block range, and fill any cache misses (in both RPC response
    // and cache itself) with the actual data queried from the database.
    // To minimize the number of database seeks required to query the missing data, we calculate the
    // first non-cached block number and last non-cached block number. After that, we query this
    // range of consecutive blocks from the database.
    /// Handler for: `eth_feeHistory`
    async fn fee_history(
        &self,
        block_count: U64,
        newest_block: BlockNumberOrTag,
        reward_percentiles: Option<Vec<f64>>,
    ) -> RpcResult<FeeHistory> {
        trace!(target: "rpc::eth", ?block_count, ?newest_block, ?reward_percentiles, "Serving eth_feeHistory");
        EthFees::fee_history(self, block_count.to(), newest_block, reward_percentiles)
            .await
            .map_err(T::Error::into_rpc_err)
    }

    /// Handler for: `eth_mining`
    async fn is_mining(&self) -> RpcResult<bool> {
        Err(internal_rpc_err("unimplemented"))
    }

    /// Handler for: `eth_hashrate`
    async fn hashrate(&self) -> RpcResult<U256> {
        Ok(U256::ZERO)
    }

    /// Handler for: `eth_getWork`
    async fn get_work(&self) -> RpcResult<Work> {
        Err(internal_rpc_err("unimplemented"))
    }

    /// Handler for: `eth_submitHashrate`
    async fn submit_hashrate(&self, _hashrate: U256, _id: B256) -> RpcResult<bool> {
        Ok(false)
    }

    /// Handler for: `eth_submitWork`
    async fn submit_work(
        &self,
        _nonce: B64,
        _pow_hash: B256,
        _mix_digest: B256,
    ) -> RpcResult<bool> {
        Err(internal_rpc_err("unimplemented"))
    }

    /// Handler for: `eth_sendTransaction`
    async fn send_transaction(&self, request: TransactionRequest) -> RpcResult<B256> {
        trace!(target: "rpc::eth", ?request, "Serving eth_sendTransaction");
        EthTransactions::send_transaction(self, request).await.map_err(T::Error::into_rpc_err)
    }

    /// Handler for: `eth_sendRawTransaction`
    async fn send_raw_transaction(&self, tx: Bytes) -> RpcResult<B256> {
        trace!(target: "rpc::eth", ?tx, "Serving eth_sendRawTransaction");
        EthTransactions::send_raw_transaction(self, tx).await.map_err(T::Error::into_rpc_err)
    }

    /// Handler for: `eth_sign`
    async fn sign(&self, address: Address, message: Bytes) -> RpcResult<Bytes> {
        trace!(target: "rpc::eth", ?address, ?message, "Serving eth_sign");
        EthTransactions::sign(self, address, message).await.map_err(T::Error::into_rpc_err)
    }

    /// Handler for: `eth_signTransaction`
    async fn sign_transaction(&self, _transaction: TransactionRequest) -> RpcResult<Bytes> {
        Err(internal_rpc_err("unimplemented"))
    }

    /// Handler for: `eth_signTypedData`
    async fn sign_typed_data(&self, address: Address, data: TypedData) -> RpcResult<Bytes> {
        trace!(target: "rpc::eth", ?address, ?data, "Serving eth_signTypedData");
        EthTransactions::sign_typed_data(self, &data, address).map_err(T::Error::into_rpc_err)
    }

    /// Handler for: `eth_getProof`
    async fn get_proof(
        &self,
        address: Address,
        keys: Vec<JsonStorageKey>,
        block_number: Option<BlockId>,
    ) -> RpcResult<EIP1186AccountProofResponse> {
        trace!(target: "rpc::eth", ?address, ?keys, ?block_number, "Serving eth_getProof");
        EthState::get_proof(self, address, keys, block_number)
            .map_err(T::Error::into_rpc_err)?
            .await
            .map_err(T::Error::into_rpc_err)
    }
}<|MERGE_RESOLUTION|>--- conflicted
+++ resolved
@@ -3,18 +3,14 @@
 
 use alloy_dyn_abi::TypedData;
 use jsonrpsee::{core::RpcResult, proc_macros::rpc};
-use reth_primitives::{
-    revm_primitives::EVMError, Account, Address, BlockId, BlockNumberOrTag, Bytes, B256, B64, U256,
-    U64,
-};
-use reth_rpc_eth_types::EthApiError;
+use reth_primitives::{Account, Address, BlockId, BlockNumberOrTag, Bytes, B256, B64, U256, U64};
 use reth_rpc_server_types::{result::internal_rpc_err, ToRpcResult};
 use reth_rpc_types::{
     serde_helpers::JsonStorageKey,
     state::{EvmOverrides, StateOverride},
     AccessListWithGasUsed, AnyTransactionReceipt, BlockOverrides, Bundle,
-    EIP1186AccountProofResponse, EthCallResponse, FeeHistory, Header, Index, IntoRpcError,
-    RichBlock, StateContext, SyncStatus, Transaction, TransactionRequest, Work,
+    EIP1186AccountProofResponse, EthCallResponse, FeeHistory, Header, Index, RichBlock,
+    StateContext, SyncStatus, Transaction, TransactionRequest, Work,
 };
 use tracing::trace;
 
@@ -22,97 +18,6 @@
     transaction::UpdateRawTxForwarder, EthApiSpec, EthBlocks, EthCall, EthFees, EthState,
     EthTransactions, FullEthApi,
 };
-
-/// Network specific `eth` API types.
-pub trait EthApiTypes: Send + Sync {
-    /// Extension of [`EthApiError`], with network specific errors.
-    type Error: IntoRpcError + FromEthApiError + AsEthApiError + FromEvmError;
-    /// Blockchain data types, specific to network, e.g. block and transaction.
-    type Types: alloy_network::Network;
-}
-
-/// Helper trait to wrap core [`EthApiError`].
-pub trait FromEthApiError: From<EthApiError> {
-    /// Converts from error via [`EthApiError`].
-    fn from_err<E>(err: E) -> Self
-    where
-        EthApiError: From<E>;
-}
-
-impl<T> FromEthApiError for T
-where
-    T: From<EthApiError>,
-{
-    fn from_err<E>(err: E) -> Self
-    where
-        EthApiError: From<E>,
-    {
-        T::from(EthApiError::from(err))
-    }
-}
-
-/// Helper trait to wrap core [`EthApiError`].
-pub trait IntoEthApiError: Into<EthApiError> {
-    /// Converts into error via [`EthApiError`].
-    fn into_err<E>(self) -> E
-    where
-        E: FromEthApiError;
-}
-
-impl<T> IntoEthApiError for T
-where
-    EthApiError: From<T>,
-{
-    fn into_err<E>(self) -> E
-    where
-        E: FromEthApiError,
-    {
-        E::from_err(self)
-    }
-}
-
-/// Helper trait to access wrapped core error.
-pub trait AsEthApiError {
-    /// Returns reference to [`EthApiError`], if this an error variant inherited from core
-    /// functionality.
-    fn as_err(&self) -> Option<&EthApiError>;
-
-    /// Returns `true` if error is
-    /// [`RpcInvalidTransactionError::GasTooHigh`](reth_rpc_eth_types::RpcInvalidTransactionError::GasTooHigh).
-    fn is_gas_too_high(&self) -> bool {
-        if let Some(err) = self.as_err() {
-            return err.is_gas_too_high()
-        }
-
-        false
-    }
-}
-
-impl AsEthApiError for EthApiError {
-    fn as_err(&self) -> Option<&EthApiError> {
-        Some(self)
-    }
-}
-
-/// Helper trait to convert from revm errors.
-pub trait FromEvmError: From<EthApiError> {
-    /// Converts from a revm error.
-    fn from_evm_err<E>(err: EVMError<E>) -> Self
-    where
-        EthApiError: From<E>;
-}
-
-impl<T> FromEvmError for T
-where
-    T: From<EthApiError>,
-{
-    fn from_evm_err<E>(err: EVMError<E>) -> Self
-    where
-        EthApiError: From<E>,
-    {
-        err.into_err()
-    }
-}
 
 /// Helper trait, unifies functionality that must be supported to implement all RPC methods for
 /// server.
@@ -430,10 +335,7 @@
 impl<T> EthApiServer for T
 where
     T: FullEthApi,
-<<<<<<< HEAD
-=======
     jsonrpsee_types::error::ErrorObject<'static>: From<T::Error>,
->>>>>>> 0a4b717d
 {
     /// Handler for: `eth_protocolVersion`
     async fn protocol_version(&self) -> RpcResult<U64> {
@@ -475,7 +377,7 @@
     /// Handler for: `eth_getBlockByHash`
     async fn block_by_hash(&self, hash: B256, full: bool) -> RpcResult<Option<RichBlock>> {
         trace!(target: "rpc::eth", ?hash, ?full, "Serving eth_getBlockByHash");
-        EthBlocks::rpc_block(self, hash.into(), full).await.map_err(T::Error::into_rpc_err)
+        Ok(EthBlocks::rpc_block(self, hash.into(), full).await?)
     }
 
     /// Handler for: `eth_getBlockByNumber`
@@ -485,16 +387,13 @@
         full: bool,
     ) -> RpcResult<Option<RichBlock>> {
         trace!(target: "rpc::eth", ?number, ?full, "Serving eth_getBlockByNumber");
-        EthBlocks::rpc_block(self, number.into(), full).await.map_err(T::Error::into_rpc_err)
+        Ok(EthBlocks::rpc_block(self, number.into(), full).await?)
     }
 
     /// Handler for: `eth_getBlockTransactionCountByHash`
     async fn block_transaction_count_by_hash(&self, hash: B256) -> RpcResult<Option<U256>> {
         trace!(target: "rpc::eth", ?hash, "Serving eth_getBlockTransactionCountByHash");
-        Ok(EthBlocks::block_transaction_count(self, hash.into())
-            .await
-            .map_err(T::Error::into_rpc_err)?
-            .map(U256::from))
+        Ok(EthBlocks::block_transaction_count(self, hash.into()).await?.map(U256::from))
     }
 
     /// Handler for: `eth_getBlockTransactionCountByNumber`
@@ -503,18 +402,13 @@
         number: BlockNumberOrTag,
     ) -> RpcResult<Option<U256>> {
         trace!(target: "rpc::eth", ?number, "Serving eth_getBlockTransactionCountByNumber");
-        Ok(EthBlocks::block_transaction_count(self, number.into())
-            .await
-            .map_err(T::Error::into_rpc_err)?
-            .map(U256::from))
+        Ok(EthBlocks::block_transaction_count(self, number.into()).await?.map(U256::from))
     }
 
     /// Handler for: `eth_getUncleCountByBlockHash`
     async fn block_uncles_count_by_hash(&self, hash: B256) -> RpcResult<Option<U256>> {
         trace!(target: "rpc::eth", ?hash, "Serving eth_getUncleCountByBlockHash");
-        Ok(EthBlocks::ommers(self, hash.into())
-            .map_err(T::Error::into_rpc_err)?
-            .map(|ommers| U256::from(ommers.len())))
+        Ok(EthBlocks::ommers(self, hash.into())?.map(|ommers| U256::from(ommers.len())))
     }
 
     /// Handler for: `eth_getUncleCountByBlockNumber`
@@ -523,9 +417,7 @@
         number: BlockNumberOrTag,
     ) -> RpcResult<Option<U256>> {
         trace!(target: "rpc::eth", ?number, "Serving eth_getUncleCountByBlockNumber");
-        Ok(EthBlocks::ommers(self, number.into())
-            .map_err(T::Error::into_rpc_err)?
-            .map(|ommers| U256::from(ommers.len())))
+        Ok(EthBlocks::ommers(self, number.into())?.map(|ommers| U256::from(ommers.len())))
     }
 
     /// Handler for: `eth_getBlockReceipts`
@@ -534,7 +426,7 @@
         block_id: BlockId,
     ) -> RpcResult<Option<Vec<AnyTransactionReceipt>>> {
         trace!(target: "rpc::eth", ?block_id, "Serving eth_getBlockReceipts");
-        EthBlocks::block_receipts(self, block_id).await.map_err(T::Error::into_rpc_err)
+        Ok(EthBlocks::block_receipts(self, block_id).await?)
     }
 
     /// Handler for: `eth_getUncleByBlockHashAndIndex`
@@ -544,9 +436,7 @@
         index: Index,
     ) -> RpcResult<Option<RichBlock>> {
         trace!(target: "rpc::eth", ?hash, ?index, "Serving eth_getUncleByBlockHashAndIndex");
-        EthBlocks::ommer_by_block_and_index(self, hash.into(), index)
-            .await
-            .map_err(T::Error::into_rpc_err)
+        Ok(EthBlocks::ommer_by_block_and_index(self, hash.into(), index).await?)
     }
 
     /// Handler for: `eth_getUncleByBlockNumberAndIndex`
@@ -556,24 +446,19 @@
         index: Index,
     ) -> RpcResult<Option<RichBlock>> {
         trace!(target: "rpc::eth", ?number, ?index, "Serving eth_getUncleByBlockNumberAndIndex");
-        EthBlocks::ommer_by_block_and_index(self, number.into(), index)
-            .await
-            .map_err(T::Error::into_rpc_err)
+        Ok(EthBlocks::ommer_by_block_and_index(self, number.into(), index).await?)
     }
 
     /// Handler for: `eth_getRawTransactionByHash`
     async fn raw_transaction_by_hash(&self, hash: B256) -> RpcResult<Option<Bytes>> {
         trace!(target: "rpc::eth", ?hash, "Serving eth_getRawTransactionByHash");
-        EthTransactions::raw_transaction_by_hash(self, hash).await.map_err(T::Error::into_rpc_err)
+        Ok(EthTransactions::raw_transaction_by_hash(self, hash).await?)
     }
 
     /// Handler for: `eth_getTransactionByHash`
     async fn transaction_by_hash(&self, hash: B256) -> RpcResult<Option<Transaction>> {
         trace!(target: "rpc::eth", ?hash, "Serving eth_getTransactionByHash");
-        Ok(EthTransactions::transaction_by_hash(self, hash)
-            .await
-            .map_err(T::Error::into_rpc_err)?
-            .map(Into::into))
+        Ok(EthTransactions::transaction_by_hash(self, hash).await?.map(Into::into))
     }
 
     /// Handler for: `eth_getRawTransactionByBlockHashAndIndex`
@@ -583,9 +468,8 @@
         index: Index,
     ) -> RpcResult<Option<Bytes>> {
         trace!(target: "rpc::eth", ?hash, ?index, "Serving eth_getRawTransactionByBlockHashAndIndex");
-        EthTransactions::raw_transaction_by_block_and_tx_index(self, hash.into(), index.into())
-            .await
-            .map_err(T::Error::into_rpc_err)
+        Ok(EthTransactions::raw_transaction_by_block_and_tx_index(self, hash.into(), index.into())
+            .await?)
     }
 
     /// Handler for: `eth_getTransactionByBlockHashAndIndex`
@@ -595,9 +479,8 @@
         index: Index,
     ) -> RpcResult<Option<reth_rpc_types::Transaction>> {
         trace!(target: "rpc::eth", ?hash, ?index, "Serving eth_getTransactionByBlockHashAndIndex");
-        EthTransactions::transaction_by_block_and_tx_index(self, hash.into(), index.into())
-            .await
-            .map_err(T::Error::into_rpc_err)
+        Ok(EthTransactions::transaction_by_block_and_tx_index(self, hash.into(), index.into())
+            .await?)
     }
 
     /// Handler for: `eth_getRawTransactionByBlockNumberAndIndex`
@@ -607,9 +490,12 @@
         index: Index,
     ) -> RpcResult<Option<Bytes>> {
         trace!(target: "rpc::eth", ?number, ?index, "Serving eth_getRawTransactionByBlockNumberAndIndex");
-        EthTransactions::raw_transaction_by_block_and_tx_index(self, number.into(), index.into())
-            .await
-            .map_err(T::Error::into_rpc_err)
+        Ok(EthTransactions::raw_transaction_by_block_and_tx_index(
+            self,
+            number.into(),
+            index.into(),
+        )
+        .await?)
     }
 
     /// Handler for: `eth_getTransactionByBlockNumberAndIndex`
@@ -619,21 +505,20 @@
         index: Index,
     ) -> RpcResult<Option<reth_rpc_types::Transaction>> {
         trace!(target: "rpc::eth", ?number, ?index, "Serving eth_getTransactionByBlockNumberAndIndex");
-        EthTransactions::transaction_by_block_and_tx_index(self, number.into(), index.into())
-            .await
-            .map_err(T::Error::into_rpc_err)
+        Ok(EthTransactions::transaction_by_block_and_tx_index(self, number.into(), index.into())
+            .await?)
     }
 
     /// Handler for: `eth_getTransactionReceipt`
     async fn transaction_receipt(&self, hash: B256) -> RpcResult<Option<AnyTransactionReceipt>> {
         trace!(target: "rpc::eth", ?hash, "Serving eth_getTransactionReceipt");
-        EthTransactions::transaction_receipt(self, hash).await.map_err(T::Error::into_rpc_err)
+        Ok(EthTransactions::transaction_receipt(self, hash).await?)
     }
 
     /// Handler for: `eth_getBalance`
     async fn balance(&self, address: Address, block_number: Option<BlockId>) -> RpcResult<U256> {
         trace!(target: "rpc::eth", ?address, ?block_number, "Serving eth_getBalance");
-        EthState::balance(self, address, block_number).await.map_err(T::Error::into_rpc_err)
+        Ok(EthState::balance(self, address, block_number).await?)
     }
 
     /// Handler for: `eth_getStorageAt`
@@ -644,9 +529,8 @@
         block_number: Option<BlockId>,
     ) -> RpcResult<B256> {
         trace!(target: "rpc::eth", ?address, ?block_number, "Serving eth_getStorageAt");
-        EthState::storage_at(self, address, index, block_number)
-            .await
-            .map_err(T::Error::into_rpc_err)
+        let res: B256 = EthState::storage_at(self, address, index, block_number).await?;
+        Ok(res)
     }
 
     /// Handler for: `eth_getTransactionCount`
@@ -656,27 +540,25 @@
         block_number: Option<BlockId>,
     ) -> RpcResult<U256> {
         trace!(target: "rpc::eth", ?address, ?block_number, "Serving eth_getTransactionCount");
-        EthState::transaction_count(self, address, block_number)
-            .await
-            .map_err(T::Error::into_rpc_err)
+        Ok(EthState::transaction_count(self, address, block_number).await?)
     }
 
     /// Handler for: `eth_getCode`
     async fn get_code(&self, address: Address, block_number: Option<BlockId>) -> RpcResult<Bytes> {
         trace!(target: "rpc::eth", ?address, ?block_number, "Serving eth_getCode");
-        EthState::get_code(self, address, block_number).await.map_err(T::Error::into_rpc_err)
+        Ok(EthState::get_code(self, address, block_number).await?)
     }
 
     /// Handler for: `eth_getHeaderByNumber`
     async fn header_by_number(&self, block_number: BlockNumberOrTag) -> RpcResult<Option<Header>> {
         trace!(target: "rpc::eth", ?block_number, "Serving eth_getHeaderByNumber");
-        EthBlocks::rpc_block_header(self, block_number.into()).await.map_err(T::Error::into_rpc_err)
+        Ok(EthBlocks::rpc_block_header(self, block_number.into()).await?)
     }
 
     /// Handler for: `eth_getHeaderByHash`
     async fn header_by_hash(&self, hash: B256) -> RpcResult<Option<Header>> {
         trace!(target: "rpc::eth", ?hash, "Serving eth_getHeaderByHash");
-        EthBlocks::rpc_block_header(self, hash.into()).await.map_err(T::Error::into_rpc_err)
+        Ok(EthBlocks::rpc_block_header(self, hash.into()).await?)
     }
 
     /// Handler for: `eth_call`
@@ -688,14 +570,13 @@
         block_overrides: Option<Box<BlockOverrides>>,
     ) -> RpcResult<Bytes> {
         trace!(target: "rpc::eth", ?request, ?block_number, ?state_overrides, ?block_overrides, "Serving eth_call");
-        EthCall::call(
+        Ok(EthCall::call(
             self,
             request,
             block_number,
             EvmOverrides::new(state_overrides, block_overrides),
         )
-        .await
-        .map_err(T::Error::into_rpc_err)
+        .await?)
     }
 
     /// Handler for: `eth_callMany`
@@ -706,9 +587,7 @@
         state_override: Option<StateOverride>,
     ) -> RpcResult<Vec<EthCallResponse>> {
         trace!(target: "rpc::eth", ?bundle, ?state_context, ?state_override, "Serving eth_callMany");
-        EthCall::call_many(self, bundle, state_context, state_override)
-            .await
-            .map_err(T::Error::into_rpc_err)
+        Ok(EthCall::call_many(self, bundle, state_context, state_override).await?)
     }
 
     /// Handler for: `eth_createAccessList`
@@ -718,9 +597,8 @@
         block_number: Option<BlockId>,
     ) -> RpcResult<AccessListWithGasUsed> {
         trace!(target: "rpc::eth", ?request, ?block_number, "Serving eth_createAccessList");
-        let access_list_with_gas_used = EthCall::create_access_list_at(self, request, block_number)
-            .await
-            .map_err(T::Error::into_rpc_err)?;
+        let access_list_with_gas_used =
+            EthCall::create_access_list_at(self, request, block_number).await?;
 
         Ok(access_list_with_gas_used)
     }
@@ -733,15 +611,19 @@
         state_override: Option<StateOverride>,
     ) -> RpcResult<U256> {
         trace!(target: "rpc::eth", ?request, ?block_number, "Serving eth_estimateGas");
-        EthCall::estimate_gas_at(self, request, block_number.unwrap_or_default(), state_override)
-            .await
-            .map_err(T::Error::into_rpc_err)
+        Ok(EthCall::estimate_gas_at(
+            self,
+            request,
+            block_number.unwrap_or_default(),
+            state_override,
+        )
+        .await?)
     }
 
     /// Handler for: `eth_gasPrice`
     async fn gas_price(&self) -> RpcResult<U256> {
         trace!(target: "rpc::eth", "Serving eth_gasPrice");
-        EthFees::gas_price(self).await.map_err(T::Error::into_rpc_err)
+        return Ok(EthFees::gas_price(self).await?)
     }
 
     /// Handler for: `eth_getAccount`
@@ -752,13 +634,13 @@
     /// Handler for: `eth_maxPriorityFeePerGas`
     async fn max_priority_fee_per_gas(&self) -> RpcResult<U256> {
         trace!(target: "rpc::eth", "Serving eth_maxPriorityFeePerGas");
-        EthFees::suggested_priority_fee(self).await.map_err(T::Error::into_rpc_err)
+        return Ok(EthFees::suggested_priority_fee(self).await?)
     }
 
     /// Handler for: `eth_blobBaseFee`
     async fn blob_base_fee(&self) -> RpcResult<U256> {
         trace!(target: "rpc::eth", "Serving eth_blobBaseFee");
-        EthFees::blob_base_fee(self).await.map_err(T::Error::into_rpc_err)
+        return Ok(EthFees::blob_base_fee(self).await?)
     }
 
     // FeeHistory is calculated based on lazy evaluation of fees for historical blocks, and further
@@ -777,9 +659,9 @@
         reward_percentiles: Option<Vec<f64>>,
     ) -> RpcResult<FeeHistory> {
         trace!(target: "rpc::eth", ?block_count, ?newest_block, ?reward_percentiles, "Serving eth_feeHistory");
-        EthFees::fee_history(self, block_count.to(), newest_block, reward_percentiles)
-            .await
-            .map_err(T::Error::into_rpc_err)
+        return Ok(
+            EthFees::fee_history(self, block_count.to(), newest_block, reward_percentiles).await?
+        )
     }
 
     /// Handler for: `eth_mining`
@@ -815,19 +697,19 @@
     /// Handler for: `eth_sendTransaction`
     async fn send_transaction(&self, request: TransactionRequest) -> RpcResult<B256> {
         trace!(target: "rpc::eth", ?request, "Serving eth_sendTransaction");
-        EthTransactions::send_transaction(self, request).await.map_err(T::Error::into_rpc_err)
+        Ok(EthTransactions::send_transaction(self, request).await?)
     }
 
     /// Handler for: `eth_sendRawTransaction`
     async fn send_raw_transaction(&self, tx: Bytes) -> RpcResult<B256> {
         trace!(target: "rpc::eth", ?tx, "Serving eth_sendRawTransaction");
-        EthTransactions::send_raw_transaction(self, tx).await.map_err(T::Error::into_rpc_err)
+        Ok(EthTransactions::send_raw_transaction(self, tx).await?)
     }
 
     /// Handler for: `eth_sign`
     async fn sign(&self, address: Address, message: Bytes) -> RpcResult<Bytes> {
         trace!(target: "rpc::eth", ?address, ?message, "Serving eth_sign");
-        EthTransactions::sign(self, address, message).await.map_err(T::Error::into_rpc_err)
+        Ok(EthTransactions::sign(self, address, message).await?)
     }
 
     /// Handler for: `eth_signTransaction`
@@ -838,7 +720,7 @@
     /// Handler for: `eth_signTypedData`
     async fn sign_typed_data(&self, address: Address, data: TypedData) -> RpcResult<Bytes> {
         trace!(target: "rpc::eth", ?address, ?data, "Serving eth_signTypedData");
-        EthTransactions::sign_typed_data(self, &data, address).map_err(T::Error::into_rpc_err)
+        Ok(EthTransactions::sign_typed_data(self, &data, address)?)
     }
 
     /// Handler for: `eth_getProof`
@@ -849,9 +731,6 @@
         block_number: Option<BlockId>,
     ) -> RpcResult<EIP1186AccountProofResponse> {
         trace!(target: "rpc::eth", ?address, ?keys, ?block_number, "Serving eth_getProof");
-        EthState::get_proof(self, address, keys, block_number)
-            .map_err(T::Error::into_rpc_err)?
-            .await
-            .map_err(T::Error::into_rpc_err)
+        Ok(EthState::get_proof(self, address, keys, block_number)?.await?)
     }
 }