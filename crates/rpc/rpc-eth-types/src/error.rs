//! Implementation specific Errors for the `eth_` namespace.

use std::time::Duration;

use alloy_sol_types::decode_revert_reason;
use reth_errors::RethError;
use reth_primitives::{revm_primitives::InvalidHeader, Address, Bytes};
use reth_rpc_server_types::result::{
    internal_rpc_err, invalid_params_rpc_err, rpc_err, rpc_error_with_code,
};
use reth_rpc_types::{
    error::EthRpcErrorCode, request::TransactionInputError, BlockError, IntoRpcError, ToRpcError,
};
use reth_transaction_pool::error::{
    Eip4844PoolTransactionError, InvalidPoolTransactionError, PoolError, PoolErrorKind,
    PoolTransactionError,
};
use revm::primitives::{EVMError, ExecutionResult, HaltReason, OutOfGasError};
use revm_inspectors::tracing::{js::JsInspectorError, MuxError};
use tracing::error;

/// Result alias
pub type EthResult<T> = Result<T, EthApiError>;

/// Errors that can occur when interacting with the `eth_` namespace
#[derive(Debug, thiserror::Error)]
pub enum EthApiError {
    /// When a raw transaction is empty
    #[error("empty transaction data")]
    EmptyRawTransactionData,
    /// When decoding a signed transaction fails
    #[error("failed to decode signed transaction")]
    FailedToDecodeSignedTransaction,
    /// When the transaction signature is invalid
    #[error("invalid transaction signature")]
    InvalidTransactionSignature,
    /// Errors related to the transaction pool
    #[error(transparent)]
    PoolError(RpcPoolError),
    /// When an unknown block number is encountered
    #[error("unknown block number")]
    UnknownBlockNumber,
    /// Thrown when querying for `finalized` or `safe` block before the merge transition is
    /// finalized, <https://github.com/ethereum/execution-apis/blob/6d17705a875e52c26826124c2a8a15ed542aeca2/src/schemas/block.yaml#L109>
    ///
    /// op-node now checks for either `Unknown block` OR `unknown block`:
    /// <https://github.com/ethereum-optimism/optimism/blob/3b374c292e2b05cc51b52212ba68dd88ffce2a3b/op-service/sources/l2_client.go#L105>
    ///
    /// TODO(#8045): Temporary, until a version of <https://github.com/ethereum-optimism/optimism/pull/10071> is pushed through that doesn't require this to figure out the EL sync status.
    #[error("unknown block")]
    UnknownSafeOrFinalizedBlock,
    /// Thrown when an unknown block or transaction index is encountered
    #[error("unknown block or tx index")]
    UnknownBlockOrTxIndex,
    /// When an invalid block range is provided
    #[error("invalid block range")]
    InvalidBlockRange,
    /// Thrown when the target block for proof computation exceeds the maximum configured window.
    #[error("distance to target block exceeds maximum proof window")]
    ExceedsMaxProofWindow,
    /// An internal error where prevrandao is not set in the evm's environment
    #[error("prevrandao not in the EVM's environment after merge")]
    PrevrandaoNotSet,
    /// `excess_blob_gas` is not set for Cancun and above
    #[error("excess blob gas missing in the EVM's environment after Cancun")]
    ExcessBlobGasNotSet,
    /// Thrown when a call or transaction request (`eth_call`, `eth_estimateGas`,
    /// `eth_sendTransaction`) contains conflicting fields (legacy, EIP-1559)
    #[error("both gasPrice and (maxFeePerGas or maxPriorityFeePerGas) specified")]
    ConflictingFeeFieldsInRequest,
    /// Errors related to invalid transactions
    #[error(transparent)]
    InvalidTransaction(#[from] RpcInvalidTransactionError),
    /// Thrown when constructing an RPC block from primitive block data fails
    #[error(transparent)]
    InvalidBlockData(#[from] BlockError),
    /// Thrown when an `AccountOverride` contains conflicting `state` and `stateDiff` fields
    #[error("account {0:?} has both 'state' and 'stateDiff'")]
    BothStateAndStateDiffInOverride(Address),
    /// Other internal error
    #[error(transparent)]
    Internal(RethError),
    /// Error related to signing
    #[error(transparent)]
    Signing(#[from] SignError),
    /// Thrown when a requested transaction is not found
    #[error("transaction not found")]
    TransactionNotFound,
    /// Some feature is unsupported
    #[error("unsupported")]
    Unsupported(&'static str),
    /// General purpose error for invalid params
    #[error("{0}")]
    InvalidParams(String),
    /// When the tracer config does not match the tracer
    #[error("invalid tracer config")]
    InvalidTracerConfig,
    /// When the percentile array is invalid
    #[error("invalid reward percentiles")]
    InvalidRewardPercentiles,
    /// Error thrown when a spawned blocking task failed to deliver an anticipated response.
    ///
    /// This only happens if the blocking task panics and is aborted before it can return a
    /// response back to the request handler.
    #[error("internal blocking task error")]
    InternalBlockingTaskError,
    /// Error thrown when a spawned blocking task failed to deliver an anticipated response
    #[error("internal eth error")]
    InternalEthError,
    /// Error thrown when a (tracing) call exceeds the configured timeout
    #[error("execution aborted (timeout = {0:?})")]
    ExecutionTimedOut(Duration),
    /// Internal Error thrown by the javascript tracer
    #[error("{0}")]
    InternalJsTracerError(String),
    #[error(transparent)]
    /// Call Input error when both `data` and `input` fields are set and not equal.
    TransactionInputError(#[from] TransactionInputError),
    /// Evm generic purpose error.
    #[error("Revm error: {0}")]
    EvmCustom(String),
    /// Evm precompile error
    #[error("Revm precompile error: {0}")]
    EvmPrecompile(String),
    /// Error encountered when converting a transaction type
    #[error("Transaction conversion error")]
    TransactionConversionError,
    /// Error thrown when tracing with a muxTracer fails
    #[error(transparent)]
    MuxTracerError(#[from] MuxError),
    /// Any other error
    #[error("{0}")]
    Other(Box<dyn ToRpcError>),
}

impl EthApiError {
    /// crates a new [`EthApiError::Other`] variant.
    pub fn other<E: ToRpcError>(err: E) -> Self {
        Self::Other(Box::new(err))
    }

    /// Returns `true` if error is [`RpcInvalidTransactionError::GasTooHigh`]
    pub const fn is_gas_too_high(&self) -> bool {
        matches!(self, Self::InvalidTransaction(RpcInvalidTransactionError::GasTooHigh))
    }
}

impl From<EthApiError> for jsonrpsee_types::error::ErrorObject<'static> {
    fn from(error: EthApiError) -> Self {
        match error {
            EthApiError::FailedToDecodeSignedTransaction |
            EthApiError::InvalidTransactionSignature |
            EthApiError::EmptyRawTransactionData |
            EthApiError::InvalidBlockRange |
            EthApiError::ExceedsMaxProofWindow |
            EthApiError::ConflictingFeeFieldsInRequest |
            EthApiError::Signing(_) |
            EthApiError::BothStateAndStateDiffInOverride(_) |
            EthApiError::InvalidTracerConfig |
            EthApiError::TransactionConversionError => invalid_params_rpc_err(error.to_string()),
            EthApiError::InvalidTransaction(err) => err.into(),
            EthApiError::PoolError(err) => err.into(),
            EthApiError::PrevrandaoNotSet |
            EthApiError::ExcessBlobGasNotSet |
            EthApiError::InvalidBlockData(_) |
            EthApiError::Internal(_) |
            EthApiError::TransactionNotFound |
            EthApiError::EvmCustom(_) |
            EthApiError::EvmPrecompile(_) |
            EthApiError::InvalidRewardPercentiles => internal_rpc_err(error.to_string()),
            EthApiError::UnknownBlockNumber | EthApiError::UnknownBlockOrTxIndex => {
                rpc_error_with_code(EthRpcErrorCode::ResourceNotFound.code(), error.to_string())
            }
            EthApiError::UnknownSafeOrFinalizedBlock => {
                rpc_error_with_code(EthRpcErrorCode::UnknownBlock.code(), error.to_string())
            }
            EthApiError::Unsupported(msg) => internal_rpc_err(msg),
            EthApiError::InternalJsTracerError(msg) => internal_rpc_err(msg),
            EthApiError::InvalidParams(msg) => invalid_params_rpc_err(msg),
            err @ EthApiError::ExecutionTimedOut(_) => rpc_error_with_code(
                jsonrpsee_types::error::CALL_EXECUTION_FAILED_CODE,
                err.to_string(),
            ),
            err @ EthApiError::InternalBlockingTaskError | err @ EthApiError::InternalEthError => {
                internal_rpc_err(err.to_string())
            }
            err @ EthApiError::TransactionInputError(_) => invalid_params_rpc_err(err.to_string()),
            EthApiError::Other(err) => err.to_rpc_error(),
            EthApiError::MuxTracerError(msg) => internal_rpc_err(msg.to_string()),
        }
    }
}

impl From<JsInspectorError> for EthApiError {
    fn from(error: JsInspectorError) -> Self {
        match error {
            err @ JsInspectorError::JsError(_) => Self::InternalJsTracerError(err.to_string()),
            err => Self::InvalidParams(err.to_string()),
        }
    }
}

impl From<RethError> for EthApiError {
    fn from(error: RethError) -> Self {
        match error {
            RethError::Provider(err) => err.into(),
            err => Self::Internal(err),
        }
    }
}

impl From<reth_errors::ProviderError> for EthApiError {
    fn from(error: reth_errors::ProviderError) -> Self {
        use reth_errors::ProviderError;
        match error {
            ProviderError::HeaderNotFound(_) |
            ProviderError::BlockHashNotFound(_) |
            ProviderError::BestBlockNotFound |
            ProviderError::BlockNumberForTransactionIndexNotFound |
            ProviderError::TotalDifficultyNotFound { .. } |
            ProviderError::UnknownBlockHash(_) => Self::UnknownBlockNumber,
            ProviderError::FinalizedBlockNotFound | ProviderError::SafeBlockNotFound => {
                Self::UnknownSafeOrFinalizedBlock
            }
            err => Self::Internal(err.into()),
        }
    }
}

impl<T> From<EVMError<T>> for EthApiError
where
    T: Into<Self>,
{
    fn from(err: EVMError<T>) -> Self {
        match err {
            EVMError::Transaction(err) => RpcInvalidTransactionError::from(err).into(),
            EVMError::Header(InvalidHeader::PrevrandaoNotSet) => Self::PrevrandaoNotSet,
            EVMError::Header(InvalidHeader::ExcessBlobGasNotSet) => Self::ExcessBlobGasNotSet,
            EVMError::Database(err) => err.into(),
            EVMError::Custom(err) => Self::EvmCustom(err),
            EVMError::Precompile(err) => Self::EvmPrecompile(err),
        }
    }
}

impl IntoRpcError for EthApiError {
    fn into_rpc_err(self) -> jsonrpsee_types::error::ErrorObject<'static> {
        self.into()
    }
}

/// An error due to invalid transaction.
///
/// The only reason this exists is to maintain compatibility with other clients de-facto standard
/// error messages.
///
/// These error variants can be thrown when the transaction is checked prior to execution.
///
/// These variants also cover all errors that can be thrown by revm.
///
/// ## Nomenclature
///
/// This type is explicitly modeled after geth's error variants and uses
///   `fee cap` for `max_fee_per_gas`
///   `tip` for `max_priority_fee_per_gas`
#[derive(thiserror::Error, Debug)]
pub enum RpcInvalidTransactionError {
    /// returned if the nonce of a transaction is lower than the one present in the local chain.
    #[error("nonce too low")]
    NonceTooLow,
    /// returned if the nonce of a transaction is higher than the next one expected based on the
    /// local chain.
    #[error("nonce too high")]
    NonceTooHigh,
    /// Returned if the nonce of a transaction is too high
    /// Incrementing the nonce would lead to invalid state (overflow)
    #[error("nonce has max value")]
    NonceMaxValue,
    /// thrown if the transaction sender doesn't have enough funds for a transfer
    #[error("insufficient funds for transfer")]
    InsufficientFundsForTransfer,
    /// thrown if creation transaction provides the init code bigger than init code size limit.
    #[error("max initcode size exceeded")]
    MaxInitCodeSizeExceeded,
    /// Represents the inability to cover max cost + value (account balance too low).
    #[error("insufficient funds for gas * price + value")]
    InsufficientFunds,
    /// Thrown when calculating gas usage
    #[error("gas uint64 overflow")]
    GasUintOverflow,
    /// Thrown if the transaction is specified to use less gas than required to start the
    /// invocation.
    #[error("intrinsic gas too low")]
    GasTooLow,
    /// Thrown if the transaction gas exceeds the limit
    #[error("intrinsic gas too high")]
    GasTooHigh,
    /// Thrown if a transaction is not supported in the current network configuration.
    #[error("transaction type not supported")]
    TxTypeNotSupported,
    /// Thrown to ensure no one is able to specify a transaction with a tip higher than the total
    /// fee cap.
    #[error("max priority fee per gas higher than max fee per gas")]
    TipAboveFeeCap,
    /// A sanity error to avoid huge numbers specified in the tip field.
    #[error("max priority fee per gas higher than 2^256-1")]
    TipVeryHigh,
    /// A sanity error to avoid huge numbers specified in the fee cap field.
    #[error("max fee per gas higher than 2^256-1")]
    FeeCapVeryHigh,
    /// Thrown post London if the transaction's fee is less than the base fee of the block
    #[error("max fee per gas less than block base fee")]
    FeeCapTooLow,
    /// Thrown if the sender of a transaction is a contract.
    #[error("sender is not an EOA")]
    SenderNoEOA,
    /// Gas limit was exceeded during execution.
    /// Contains the gas limit.
    #[error("out of gas: gas required exceeds allowance: {0}")]
    BasicOutOfGas(u64),
    /// Gas limit was exceeded during memory expansion.
    /// Contains the gas limit.
    #[error("out of gas: gas exhausted during memory expansion: {0}")]
    MemoryOutOfGas(u64),
    /// Gas limit was exceeded during precompile execution.
    /// Contains the gas limit.
    #[error("out of gas: gas exhausted during precompiled contract execution: {0}")]
    PrecompileOutOfGas(u64),
    /// An operand to an opcode was invalid or out of range.
    /// Contains the gas limit.
    #[error("out of gas: invalid operand to an opcode; {0}")]
    InvalidOperandOutOfGas(u64),
    /// Thrown if executing a transaction failed during estimate/call
    #[error(transparent)]
    Revert(RevertError),
    /// Unspecific EVM halt error.
    #[error("EVM error: {0:?}")]
    EvmHalt(HaltReason),
    /// Invalid chain id set for the transaction.
    #[error("invalid chain ID")]
    InvalidChainId,
    /// The transaction is before Spurious Dragon and has a chain ID
    #[error("transactions before Spurious Dragon should not have a chain ID")]
    OldLegacyChainId,
    /// The transitions is before Berlin and has access list
    #[error("transactions before Berlin should not have access list")]
    AccessListNotSupported,
    /// `max_fee_per_blob_gas` is not supported for blocks before the Cancun hardfork.
    #[error("max_fee_per_blob_gas is not supported for blocks before the Cancun hardfork")]
    MaxFeePerBlobGasNotSupported,
    /// `blob_hashes`/`blob_versioned_hashes` is not supported for blocks before the Cancun
    /// hardfork.
    #[error("blob_versioned_hashes is not supported for blocks before the Cancun hardfork")]
    BlobVersionedHashesNotSupported,
    /// Block `blob_base_fee` is greater than tx-specified `max_fee_per_blob_gas` after Cancun.
    #[error("max fee per blob gas less than block blob gas fee")]
    BlobFeeCapTooLow,
    /// Blob transaction has a versioned hash with an invalid blob
    #[error("blob hash version mismatch")]
    BlobHashVersionMismatch,
    /// Blob transaction has no versioned hashes
    #[error("blob transaction missing blob hashes")]
    BlobTransactionMissingBlobHashes,
    /// Blob transaction has too many blobs
    #[error("blob transaction exceeds max blobs per block; got {have}, max {max}")]
    TooManyBlobs {
        /// The maximum number of blobs allowed.
        max: usize,
        /// The number of blobs in the transaction.
        have: usize,
    },
    /// Blob transaction is a create transaction
    #[error("blob transaction is a create transaction")]
    BlobTransactionIsCreate,
    /// EOF crate should have `to` address
    #[error("EOF crate should have `to` address")]
    EofCrateShouldHaveToAddress,
    /// EIP-7702 is not enabled.
    #[error("EIP-7702 authorization list not supported")]
    AuthorizationListNotSupported,
    /// EIP-7702 transaction has invalid fields set.
    #[error("EIP-7702 authorization list has invalid fields")]
    AuthorizationListInvalidFields,
    /// Any other error
    #[error("{0}")]
    Other(Box<dyn ToRpcError>),
    /// Unexpected [`InvalidTransaction`](revm::primitives::InvalidTransaction) error, Optimism
    /// errors should not be handled on this level.
    // TODO: Remove when optimism feature removed in revm
    #[error("unexpected transaction error")]
    UnexpectedTransactionError,
}

impl RpcInvalidTransactionError {
    /// crates a new [`RpcInvalidTransactionError::Other`] variant.
    pub fn other<E: ToRpcError>(err: E) -> Self {
        Self::Other(Box::new(err))
    }
}

impl RpcInvalidTransactionError {
    /// Returns the rpc error code for this error.
    const fn error_code(&self) -> i32 {
        match self {
            Self::InvalidChainId | Self::GasTooLow | Self::GasTooHigh => {
                EthRpcErrorCode::InvalidInput.code()
            }
            Self::Revert(_) => EthRpcErrorCode::ExecutionError.code(),
            _ => EthRpcErrorCode::TransactionRejected.code(),
        }
    }

    /// Converts the halt error
    ///
    /// Takes the configured gas limit of the transaction which is attached to the error
    pub const fn halt(reason: HaltReason, gas_limit: u64) -> Self {
        match reason {
            HaltReason::OutOfGas(err) => Self::out_of_gas(err, gas_limit),
            HaltReason::NonceOverflow => Self::NonceMaxValue,
            err => Self::EvmHalt(err),
        }
    }

    /// Converts the out of gas error
    pub const fn out_of_gas(reason: OutOfGasError, gas_limit: u64) -> Self {
        match reason {
            OutOfGasError::Basic => Self::BasicOutOfGas(gas_limit),
            OutOfGasError::Memory | OutOfGasError::MemoryLimit => Self::MemoryOutOfGas(gas_limit),
            OutOfGasError::Precompile => Self::PrecompileOutOfGas(gas_limit),
            OutOfGasError::InvalidOperand => Self::InvalidOperandOutOfGas(gas_limit),
        }
    }
}

impl From<RpcInvalidTransactionError> for jsonrpsee_types::error::ErrorObject<'static> {
    fn from(err: RpcInvalidTransactionError) -> Self {
        match err {
            RpcInvalidTransactionError::Revert(revert) => {
                // include out data if some
                rpc_err(
                    revert.error_code(),
                    revert.to_string(),
                    revert.output.as_ref().map(|out| out.as_ref()),
                )
            }
            RpcInvalidTransactionError::Other(err) => err.to_rpc_error(),
            err => rpc_err(err.error_code(), err.to_string(), None),
        }
    }
}

impl From<revm::primitives::InvalidTransaction> for RpcInvalidTransactionError {
    fn from(err: revm::primitives::InvalidTransaction) -> Self {
        use revm::primitives::InvalidTransaction;
        match err {
            InvalidTransaction::InvalidChainId => Self::InvalidChainId,
            InvalidTransaction::PriorityFeeGreaterThanMaxFee => Self::TipAboveFeeCap,
            InvalidTransaction::GasPriceLessThanBasefee => Self::FeeCapTooLow,
            InvalidTransaction::CallerGasLimitMoreThanBlock |
            InvalidTransaction::CallGasCostMoreThanGasLimit => Self::GasTooHigh,
            InvalidTransaction::RejectCallerWithCode => Self::SenderNoEOA,
            InvalidTransaction::LackOfFundForMaxFee { .. } => Self::InsufficientFunds,
            InvalidTransaction::OverflowPaymentInTransaction => Self::GasUintOverflow,
            InvalidTransaction::NonceOverflowInTransaction => Self::NonceMaxValue,
            InvalidTransaction::CreateInitCodeSizeLimit => Self::MaxInitCodeSizeExceeded,
            InvalidTransaction::NonceTooHigh { .. } => Self::NonceTooHigh,
            InvalidTransaction::NonceTooLow { .. } => Self::NonceTooLow,
            InvalidTransaction::AccessListNotSupported => Self::AccessListNotSupported,
            InvalidTransaction::MaxFeePerBlobGasNotSupported => Self::MaxFeePerBlobGasNotSupported,
            InvalidTransaction::BlobVersionedHashesNotSupported => {
                Self::BlobVersionedHashesNotSupported
            }
            InvalidTransaction::BlobGasPriceGreaterThanMax => Self::BlobFeeCapTooLow,
            InvalidTransaction::EmptyBlobs => Self::BlobTransactionMissingBlobHashes,
            InvalidTransaction::BlobVersionNotSupported => Self::BlobHashVersionMismatch,
            InvalidTransaction::TooManyBlobs { max, have } => Self::TooManyBlobs { max, have },
            InvalidTransaction::BlobCreateTransaction => Self::BlobTransactionIsCreate,
            InvalidTransaction::EofCrateShouldHaveToAddress => Self::EofCrateShouldHaveToAddress,
            InvalidTransaction::AuthorizationListNotSupported => {
                Self::AuthorizationListNotSupported
            }
            InvalidTransaction::AuthorizationListInvalidFields => {
                Self::AuthorizationListInvalidFields
            }
            #[allow(unreachable_patterns)]
<<<<<<< HEAD
            _ => panic!(
                "use `<OptimismInvalidTransactionError as From<InvalidTransaction>>::try_from`"
            ),
=======
            _ => {
                error!(target: "rpc",
                    ?err,
                    "unexpected transaction error"
                );

                Self::UnexpectedTransactionError
            }
>>>>>>> 0a4b717d
        }
    }
}

impl From<reth_primitives::InvalidTransactionError> for RpcInvalidTransactionError {
    fn from(err: reth_primitives::InvalidTransactionError) -> Self {
        use reth_primitives::InvalidTransactionError;
        // This conversion is used to convert any transaction errors that could occur inside the
        // txpool (e.g. `eth_sendRawTransaction`) to their corresponding RPC
        match err {
            InvalidTransactionError::InsufficientFunds { .. } => Self::InsufficientFunds,
            InvalidTransactionError::NonceNotConsistent => Self::NonceTooLow,
            InvalidTransactionError::OldLegacyChainId => {
                // Note: this should be unreachable since Spurious Dragon now enabled
                Self::OldLegacyChainId
            }
            InvalidTransactionError::ChainIdMismatch => Self::InvalidChainId,
            InvalidTransactionError::Eip2930Disabled |
            InvalidTransactionError::Eip1559Disabled |
            InvalidTransactionError::Eip4844Disabled |
            InvalidTransactionError::Eip7702Disabled |
            InvalidTransactionError::TxTypeNotSupported => Self::TxTypeNotSupported,
            InvalidTransactionError::GasUintOverflow => Self::GasUintOverflow,
            InvalidTransactionError::GasTooLow => Self::GasTooLow,
            InvalidTransactionError::GasTooHigh => Self::GasTooHigh,
            InvalidTransactionError::TipAboveFeeCap => Self::TipAboveFeeCap,
            InvalidTransactionError::FeeCapTooLow => Self::FeeCapTooLow,
            InvalidTransactionError::SignerAccountHasBytecode => Self::SenderNoEOA,
        }
    }
}

/// Represents a reverted transaction and its output data.
///
/// Displays "execution reverted(: reason)?" if the reason is a string.
#[derive(Debug, Clone)]
pub struct RevertError {
    /// The transaction output data
    ///
    /// Note: this is `None` if output was empty
    output: Option<Bytes>,
}

// === impl RevertError ==

impl RevertError {
    /// Wraps the output bytes
    ///
    /// Note: this is intended to wrap an revm output
    pub fn new(output: Bytes) -> Self {
        if output.is_empty() {
            Self { output: None }
        } else {
            Self { output: Some(output) }
        }
    }

    const fn error_code(&self) -> i32 {
        EthRpcErrorCode::ExecutionError.code()
    }
}

impl std::fmt::Display for RevertError {
    fn fmt(&self, f: &mut std::fmt::Formatter<'_>) -> std::fmt::Result {
        f.write_str("execution reverted")?;
        if let Some(reason) = self.output.as_ref().and_then(|bytes| decode_revert_reason(bytes)) {
            write!(f, ": {reason}")?;
        }
        Ok(())
    }
}

impl std::error::Error for RevertError {}

/// A helper error type that's mainly used to mirror `geth` Txpool's error messages
#[derive(Debug, thiserror::Error)]
pub enum RpcPoolError {
    /// When the transaction is already known
    #[error("already known")]
    AlreadyKnown,
    /// When the sender is invalid
    #[error("invalid sender")]
    InvalidSender,
    /// When the transaction is underpriced
    #[error("transaction underpriced")]
    Underpriced,
    /// When the transaction pool is full
    #[error("txpool is full")]
    TxPoolOverflow,
    /// When the replacement transaction is underpriced
    #[error("replacement transaction underpriced")]
    ReplaceUnderpriced,
    /// When the transaction exceeds the block gas limit
    #[error("exceeds block gas limit")]
    ExceedsGasLimit,
    /// When a negative value is encountered
    #[error("negative value")]
    NegativeValue,
    /// When oversized data is encountered
    #[error("oversized data")]
    OversizedData,
    /// When the max initcode size is exceeded
    #[error("max initcode size exceeded")]
    ExceedsMaxInitCodeSize,
    /// Errors related to invalid transactions
    #[error(transparent)]
    Invalid(#[from] RpcInvalidTransactionError),
    /// Custom pool error
    #[error(transparent)]
    PoolTransactionError(Box<dyn PoolTransactionError>),
    /// Eip-4844 related error
    #[error(transparent)]
    Eip4844(#[from] Eip4844PoolTransactionError),
    /// Thrown if a conflicting transaction type is already in the pool
    ///
    /// In other words, thrown if a transaction with the same sender that violates the exclusivity
    /// constraint (blob vs normal tx)
    #[error("address already reserved")]
    AddressAlreadyReserved,
    /// Other unspecified error
    #[error(transparent)]
    Other(Box<dyn std::error::Error + Send + Sync>),
}

impl From<RpcPoolError> for jsonrpsee_types::error::ErrorObject<'static> {
    fn from(error: RpcPoolError) -> Self {
        match error {
            RpcPoolError::Invalid(err) => err.into(),
            error => internal_rpc_err(error.to_string()),
        }
    }
}

impl From<PoolError> for RpcPoolError {
    fn from(err: PoolError) -> Self {
        match err.kind {
            PoolErrorKind::ReplacementUnderpriced => Self::ReplaceUnderpriced,
            PoolErrorKind::FeeCapBelowMinimumProtocolFeeCap(_) => Self::Underpriced,
            PoolErrorKind::SpammerExceededCapacity(_) | PoolErrorKind::DiscardedOnInsert => {
                Self::TxPoolOverflow
            }
            PoolErrorKind::InvalidTransaction(err) => err.into(),
            PoolErrorKind::Other(err) => Self::Other(err),
            PoolErrorKind::AlreadyImported => Self::AlreadyKnown,
            PoolErrorKind::ExistingConflictingTransactionType(_, _) => Self::AddressAlreadyReserved,
        }
    }
}

impl From<InvalidPoolTransactionError> for RpcPoolError {
    fn from(err: InvalidPoolTransactionError) -> Self {
        match err {
            InvalidPoolTransactionError::Consensus(err) => Self::Invalid(err.into()),
            InvalidPoolTransactionError::ExceedsGasLimit(_, _) => Self::ExceedsGasLimit,
            InvalidPoolTransactionError::ExceedsMaxInitCodeSize(_, _) => {
                Self::ExceedsMaxInitCodeSize
            }
            InvalidPoolTransactionError::IntrinsicGasTooLow => {
                Self::Invalid(RpcInvalidTransactionError::GasTooLow)
            }
            InvalidPoolTransactionError::OversizedData(_, _) => Self::OversizedData,
            InvalidPoolTransactionError::Underpriced => Self::Underpriced,
            InvalidPoolTransactionError::Other(err) => Self::PoolTransactionError(err),
            InvalidPoolTransactionError::Eip4844(err) => Self::Eip4844(err),
            InvalidPoolTransactionError::Overdraft => {
                Self::Invalid(RpcInvalidTransactionError::InsufficientFunds)
            }
        }
    }
}

impl From<PoolError> for EthApiError {
    fn from(err: PoolError) -> Self {
        Self::PoolError(RpcPoolError::from(err))
    }
}

/// Errors returned from a sign request.
#[derive(Debug, thiserror::Error)]
pub enum SignError {
    /// Error occurred while trying to sign data.
    #[error("could not sign")]
    CouldNotSign,
    /// Signer for requested account not found.
    #[error("unknown account")]
    NoAccount,
    /// `TypedData` has invalid format.
    #[error("given typed data is not valid")]
    InvalidTypedData,
    /// Invalid transaction request in `sign_transaction`.
    #[error("invalid transaction request")]
    InvalidTransactionRequest,
    /// No chain ID was given.
    #[error("no chainid")]
    NoChainId,
}

/// Converts the evm [`ExecutionResult`] into a result where `Ok` variant is the output bytes if it
/// is [`ExecutionResult::Success`].
pub fn ensure_success(result: ExecutionResult) -> EthResult<Bytes> {
    match result {
        ExecutionResult::Success { output, .. } => Ok(output.into_data()),
        ExecutionResult::Revert { output, .. } => {
            Err(RpcInvalidTransactionError::Revert(RevertError::new(output)).into())
        }
        ExecutionResult::Halt { reason, gas_used } => {
            Err(RpcInvalidTransactionError::halt(reason, gas_used).into())
        }
    }
}

#[cfg(test)]
mod tests {
    use super::*;

    #[test]
    fn timed_out_error() {
        let err = EthApiError::ExecutionTimedOut(Duration::from_secs(10));
        assert_eq!(err.to_string(), "execution aborted (timeout = 10s)");
    }
}<|MERGE_RESOLUTION|>--- conflicted
+++ resolved
@@ -9,7 +9,7 @@
     internal_rpc_err, invalid_params_rpc_err, rpc_err, rpc_error_with_code,
 };
 use reth_rpc_types::{
-    error::EthRpcErrorCode, request::TransactionInputError, BlockError, IntoRpcError, ToRpcError,
+    error::EthRpcErrorCode, request::TransactionInputError, BlockError, ToRpcError,
 };
 use reth_transaction_pool::error::{
     Eip4844PoolTransactionError, InvalidPoolTransactionError, PoolError, PoolErrorKind,
@@ -240,12 +240,6 @@
             EVMError::Custom(err) => Self::EvmCustom(err),
             EVMError::Precompile(err) => Self::EvmPrecompile(err),
         }
-    }
-}
-
-impl IntoRpcError for EthApiError {
-    fn into_rpc_err(self) -> jsonrpsee_types::error::ErrorObject<'static> {
-        self.into()
     }
 }
 
@@ -483,11 +477,6 @@
                 Self::AuthorizationListInvalidFields
             }
             #[allow(unreachable_patterns)]
-<<<<<<< HEAD
-            _ => panic!(
-                "use `<OptimismInvalidTransactionError as From<InvalidTransaction>>::try_from`"
-            ),
-=======
             _ => {
                 error!(target: "rpc",
                     ?err,
@@ -496,7 +485,6 @@
 
                 Self::UnexpectedTransactionError
             }
->>>>>>> 0a4b717d
         }
     }
 }
