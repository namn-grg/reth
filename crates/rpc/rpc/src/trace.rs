use std::{collections::HashSet, sync::Arc};

use async_trait::async_trait;
use jsonrpsee::core::RpcResult;
use reth_chainspec::EthereumHardforks;
use reth_consensus_common::calc::{
    base_block_reward, base_block_reward_pre_merge, block_reward, ommer_reward,
};
use reth_evm::ConfigureEvmEnv;
use reth_primitives::{BlockId, Bytes, Header, B256, U256};
use reth_provider::{BlockReader, ChainSpecProvider, EvmEnvProvider, StateProviderFactory};
use reth_revm::database::StateProviderDatabase;
use reth_rpc_api::TraceApiServer;
use reth_rpc_eth_api::{
    helpers::{Call, TraceExt},
    FromEthApiError,
};
use reth_rpc_eth_types::{error::EthApiError, utils::recover_raw_transaction};
use reth_rpc_types::{
    state::{EvmOverrides, StateOverride},
    trace::{
        filter::TraceFilter,
        opcode::{BlockOpcodeGas, TransactionOpcodeGas},
        parity::*,
        tracerequest::TraceCallRequest,
    },
    BlockError, BlockOverrides, Index, IntoRpcError, TransactionRequest,
};
use reth_tasks::pool::BlockingTaskGuard;
use revm::{
    db::{CacheDB, DatabaseCommit},
    primitives::EnvWithHandlerCfg,
};
use revm_inspectors::{
    opcode::OpcodeGasInspector,
    tracing::{parity::populate_state_diff, TracingInspector, TracingInspectorConfig},
};
use tokio::sync::{AcquireError, OwnedSemaphorePermit};

/// `trace` API implementation.
///
/// This type provides the functionality for handling `trace` related requests.
pub struct TraceApi<Provider, Eth> {
    inner: Arc<TraceApiInner<Provider, Eth>>,
}

// === impl TraceApi ===

impl<Provider, Eth> TraceApi<Provider, Eth> {
    /// The provider that can interact with the chain.
    pub fn provider(&self) -> &Provider {
        &self.inner.provider
    }

    /// Create a new instance of the [`TraceApi`]
    pub fn new(provider: Provider, eth_api: Eth, blocking_task_guard: BlockingTaskGuard) -> Self {
        let inner = Arc::new(TraceApiInner { provider, eth_api, blocking_task_guard });
        Self { inner }
    }

    /// Acquires a permit to execute a tracing call.
    async fn acquire_trace_permit(
        &self,
    ) -> std::result::Result<OwnedSemaphorePermit, AcquireError> {
        self.inner.blocking_task_guard.clone().acquire_owned().await
    }

    /// Access the underlying `Eth` API.
    pub fn eth_api(&self) -> &Eth {
        &self.inner.eth_api
    }
}

// === impl TraceApi ===

impl<Provider, Eth> TraceApi<Provider, Eth>
where
    Provider: BlockReader + StateProviderFactory + EvmEnvProvider + ChainSpecProvider + 'static,
    Eth: TraceExt + 'static,
{
    /// Executes the given call and returns a number of possible traces for it.
    pub async fn trace_call(
        &self,
        trace_request: TraceCallRequest,
    ) -> Result<TraceResults, Eth::Error> {
        let at = trace_request.block_id.unwrap_or_default();
        let config = TracingInspectorConfig::from_parity_config(&trace_request.trace_types);
        let overrides =
            EvmOverrides::new(trace_request.state_overrides, trace_request.block_overrides);
        let mut inspector = TracingInspector::new(config);
        let this = self.clone();
        self.eth_api()
            .spawn_with_call_at(trace_request.call, at, overrides, move |db, env| {
                // wrapper is hack to get around 'higher-ranked lifetime error', see
                // <https://github.com/rust-lang/rust/issues/100013>
                let db = db.0;

                let (res, _) = this.eth_api().inspect(&mut *db, env, &mut inspector)?;
                let trace_res = inspector
                    .into_parity_builder()
                    .into_trace_results_with_state(&res, &trace_request.trace_types, &db)
<<<<<<< HEAD
                    .map_err(Eth::Error::from_err)?;
=======
                    .map_err(Eth::Error::from_eth_err)?;
>>>>>>> 0a4b717d
                Ok(trace_res)
            })
            .await
    }

    /// Traces a call to `eth_sendRawTransaction` without making the call, returning the traces.
    pub async fn trace_raw_transaction(
        &self,
        tx: Bytes,
        trace_types: HashSet<TraceType>,
        block_id: Option<BlockId>,
    ) -> Result<TraceResults, Eth::Error> {
        let tx = recover_raw_transaction(tx)?;

        let (cfg, block, at) = self.inner.eth_api.evm_env_at(block_id.unwrap_or_default()).await?;

        let env = EnvWithHandlerCfg::new_with_cfg_env(
            cfg,
            block,
            Call::evm_config(self.eth_api()).tx_env(&tx.into_ecrecovered_transaction()),
        );

        let config = TracingInspectorConfig::from_parity_config(&trace_types);

        self.inner
            .eth_api
            .spawn_trace_at_with_state(env, config, at, move |inspector, res, db| {
                inspector
                    .into_parity_builder()
                    .into_trace_results_with_state(&res, &trace_types, &db)
<<<<<<< HEAD
                    .map_err(Eth::Error::from_err)
=======
                    .map_err(Eth::Error::from_eth_err)
>>>>>>> 0a4b717d
            })
            .await
    }

    /// Performs multiple call traces on top of the same block. i.e. transaction n will be executed
    /// on top of a pending block with all n-1 transactions applied (traced) first.
    ///
    /// Note: Allows tracing dependent transactions, hence all transactions are traced in sequence
    pub async fn trace_call_many(
        &self,
        calls: Vec<(TransactionRequest, HashSet<TraceType>)>,
        block_id: Option<BlockId>,
    ) -> Result<Vec<TraceResults>, Eth::Error> {
        let at = block_id.unwrap_or(BlockId::pending());
        let (cfg, block_env, at) = self.inner.eth_api.evm_env_at(at).await?;

        let gas_limit = self.inner.eth_api.call_gas_limit();
        let this = self.clone();
        // execute all transactions on top of each other and record the traces
        self.eth_api()
            .spawn_with_state_at_block(at, move |state| {
                let mut results = Vec::with_capacity(calls.len());
                let mut db = CacheDB::new(StateProviderDatabase::new(state));

                let mut calls = calls.into_iter().peekable();

                while let Some((call, trace_types)) = calls.next() {
                    let env = this.eth_api().prepare_call_env(
                        cfg.clone(),
                        block_env.clone(),
                        call,
                        gas_limit,
                        &mut db,
                        Default::default(),
                    )?;
                    let config = TracingInspectorConfig::from_parity_config(&trace_types);
                    let mut inspector = TracingInspector::new(config);
                    let (res, _) = this.eth_api().inspect(&mut db, env, &mut inspector)?;

                    let trace_res = inspector
                        .into_parity_builder()
                        .into_trace_results_with_state(&res, &trace_types, &db)
<<<<<<< HEAD
                        .map_err(Eth::Error::from_err)?;
=======
                        .map_err(Eth::Error::from_eth_err)?;
>>>>>>> 0a4b717d

                    results.push(trace_res);

                    // need to apply the state changes of this call before executing the
                    // next call
                    if calls.peek().is_some() {
                        // need to apply the state changes of this call before executing
                        // the next call
                        db.commit(res.state)
                    }
                }

                Ok(results)
            })
            .await
    }

    /// Replays a transaction, returning the traces.
    pub async fn replay_transaction(
        &self,
        hash: B256,
        trace_types: HashSet<TraceType>,
    ) -> Result<TraceResults, Eth::Error> {
        let config = TracingInspectorConfig::from_parity_config(&trace_types);
        self.inner
            .eth_api
            .spawn_trace_transaction_in_block(hash, config, move |_, inspector, res, db| {
                let trace_res = inspector
                    .into_parity_builder()
                    .into_trace_results_with_state(&res, &trace_types, &db)
<<<<<<< HEAD
                    .map_err(Eth::Error::from_err)?;
=======
                    .map_err(Eth::Error::from_eth_err)?;
>>>>>>> 0a4b717d
                Ok(trace_res)
            })
            .await
            .transpose()
            .ok_or_else(|| EthApiError::TransactionNotFound)?
    }

    /// Returns transaction trace objects at the given index
    ///
    /// Note: For compatibility reasons this only supports 1 single index, since this method is
    /// supposed to return a single trace. See also: <https://github.com/ledgerwatch/erigon/blob/862faf054b8a0fa15962a9c73839b619886101eb/turbo/jsonrpc/trace_filtering.go#L114-L133>
    ///
    /// This returns `None` if `indices` is empty
    pub async fn trace_get(
        &self,
        hash: B256,
        indices: Vec<usize>,
    ) -> Result<Option<LocalizedTransactionTrace>, Eth::Error> {
        if indices.len() != 1 {
            // The OG impl failed if it gets more than a single index
            return Ok(None)
        }
        self.trace_get_index(hash, indices[0]).await
    }

    /// Returns transaction trace object at the given index.
    ///
    /// Returns `None` if the trace object at that index does not exist
    pub async fn trace_get_index(
        &self,
        hash: B256,
        index: usize,
    ) -> Result<Option<LocalizedTransactionTrace>, Eth::Error> {
        Ok(self.trace_transaction(hash).await?.and_then(|traces| traces.into_iter().nth(index)))
    }

    /// Returns all transaction traces that match the given filter.
    ///
    /// This is similar to [`Self::trace_block`] but only returns traces for transactions that match
    /// the filter.
    pub async fn trace_filter(
        &self,
        filter: TraceFilter,
    ) -> Result<Vec<LocalizedTransactionTrace>, Eth::Error> {
        let matcher = filter.matcher();
        let TraceFilter { from_block, to_block, after, count, .. } = filter;
        let start = from_block.unwrap_or(0);
        let end = if let Some(to_block) = to_block {
            to_block
        } else {
<<<<<<< HEAD
            self.provider().best_block_number().map_err(Eth::Error::from_err)?
=======
            self.provider().best_block_number().map_err(Eth::Error::from_eth_err)?
>>>>>>> 0a4b717d
        };

        if start > end {
            return Err(EthApiError::InvalidParams(
                "invalid parameters: fromBlock cannot be greater than toBlock".to_string(),
            )
            .into())
        }

        // ensure that the range is not too large, since we need to fetch all blocks in the range
        let distance = end.saturating_sub(start);
        if distance > 100 {
            return Err(EthApiError::InvalidParams(
                "Block range too large; currently limited to 100 blocks".to_string(),
            )
            .into())
        }

        // fetch all blocks in that range
<<<<<<< HEAD
        let blocks = self.provider().block_range(start..=end).map_err(Eth::Error::from_err)?;
=======
        let blocks = self.provider().block_range(start..=end).map_err(Eth::Error::from_eth_err)?;
>>>>>>> 0a4b717d

        // find relevant blocks to trace
        let mut target_blocks = Vec::new();
        for block in &blocks {
            let mut transaction_indices = HashSet::new();
            let mut highest_matching_index = 0;
            for (tx_idx, tx) in block.body.iter().enumerate() {
                let from = tx
                    .recover_signer_unchecked()
                    .ok_or(BlockError::InvalidSignature)
<<<<<<< HEAD
                    .map_err(Eth::Error::from_err)?;
=======
                    .map_err(Eth::Error::from_eth_err)?;
>>>>>>> 0a4b717d
                let to = tx.to();
                if matcher.matches(from, to) {
                    let idx = tx_idx as u64;
                    transaction_indices.insert(idx);
                    highest_matching_index = idx;
                }
            }
            if !transaction_indices.is_empty() {
                target_blocks.push((block.number, transaction_indices, highest_matching_index));
            }
        }

        // trace all relevant blocks
        let mut block_traces = Vec::with_capacity(target_blocks.len());
        for (num, indices, highest_idx) in target_blocks {
            let traces = self.inner.eth_api.trace_block_until(
                num.into(),
                Some(highest_idx),
                TracingInspectorConfig::default_parity(),
                move |tx_info, inspector, _, _, _| {
                    if let Some(idx) = tx_info.index {
                        if !indices.contains(&idx) {
                            // only record traces for relevant transactions
                            return Ok(None)
                        }
                    }
                    let traces =
                        inspector.into_parity_builder().into_localized_transaction_traces(tx_info);
                    Ok(Some(traces))
                },
            );
            block_traces.push(traces);
        }

        let block_traces = futures::future::try_join_all(block_traces).await?;
        let mut all_traces = block_traces
            .into_iter()
            .flatten()
            .flat_map(|traces| traces.into_iter().flatten().flat_map(|traces| traces.into_iter()))
            .collect::<Vec<_>>();

        // add reward traces for all blocks
        for block in &blocks {
            if let Some(base_block_reward) = self.calculate_base_block_reward(&block.header)? {
                all_traces.extend(self.extract_reward_traces(
                    &block.header,
                    &block.ommers,
                    base_block_reward,
                ));
            } else {
                // no block reward, means we're past the Paris hardfork and don't expect any rewards
                // because the blocks in ascending order
                break
            }
        }

        // apply after and count to traces if specified, this allows for a pagination style.
        // only consider traces after
        if let Some(after) = after.map(|a| a as usize).filter(|a| *a < all_traces.len()) {
            all_traces = all_traces.split_off(after);
        }

        // at most, return count of traces
        if let Some(count) = count {
            let count = count as usize;
            if count < all_traces.len() {
                all_traces.truncate(count);
            }
        };

        Ok(all_traces)
    }

    /// Returns all traces for the given transaction hash
    pub async fn trace_transaction(
        &self,
        hash: B256,
    ) -> Result<Option<Vec<LocalizedTransactionTrace>>, Eth::Error> {
        self.inner
            .eth_api
            .spawn_trace_transaction_in_block(
                hash,
                TracingInspectorConfig::default_parity(),
                move |tx_info, inspector, _, _| {
                    let traces =
                        inspector.into_parity_builder().into_localized_transaction_traces(tx_info);
                    Ok(traces)
                },
            )
            .await
    }

    /// Returns traces created at given block.
    pub async fn trace_block(
        &self,
        block_id: BlockId,
    ) -> Result<Option<Vec<LocalizedTransactionTrace>>, Eth::Error> {
        let traces = self.inner.eth_api.trace_block_with(
            block_id,
            TracingInspectorConfig::default_parity(),
            |tx_info, inspector, _, _, _| {
                let traces =
                    inspector.into_parity_builder().into_localized_transaction_traces(tx_info);
                Ok(traces)
            },
        );

        let block = self.inner.eth_api.block(block_id);
        let (maybe_traces, maybe_block) = futures::try_join!(traces, block)?;

        let mut maybe_traces =
            maybe_traces.map(|traces| traces.into_iter().flatten().collect::<Vec<_>>());

        if let (Some(block), Some(traces)) = (maybe_block, maybe_traces.as_mut()) {
            if let Some(base_block_reward) = self.calculate_base_block_reward(&block.header)? {
                traces.extend(self.extract_reward_traces(
                    &block.header,
                    &block.ommers,
                    base_block_reward,
                ));
            }
        }

        Ok(maybe_traces)
    }

    /// Replays all transactions in a block
    pub async fn replay_block_transactions(
        &self,
        block_id: BlockId,
        trace_types: HashSet<TraceType>,
    ) -> Result<Option<Vec<TraceResultsWithTransactionHash>>, Eth::Error> {
        self.inner
            .eth_api
            .trace_block_with(
                block_id,
                TracingInspectorConfig::from_parity_config(&trace_types),
                move |tx_info, inspector, res, state, db| {
                    let mut full_trace =
                        inspector.into_parity_builder().into_trace_results(&res, &trace_types);

                    // If statediffs were requested, populate them with the account balance and
                    // nonce from pre-state
                    if let Some(ref mut state_diff) = full_trace.state_diff {
                        populate_state_diff(state_diff, db, state.iter())
<<<<<<< HEAD
                            .map_err(Eth::Error::from_err)?;
=======
                            .map_err(Eth::Error::from_eth_err)?;
>>>>>>> 0a4b717d
                    }

                    let trace = TraceResultsWithTransactionHash {
                        transaction_hash: tx_info.hash.expect("tx hash is set"),
                        full_trace,
                    };
                    Ok(trace)
                },
            )
            .await
    }

    /// Returns all opcodes with their count and combined gas usage for the given transaction in no
    /// particular order.
    pub async fn trace_transaction_opcode_gas(
        &self,
        tx_hash: B256,
    ) -> Result<Option<TransactionOpcodeGas>, Eth::Error> {
        self.inner
            .eth_api
            .spawn_trace_transaction_in_block_with_inspector(
                tx_hash,
                OpcodeGasInspector::default(),
                move |_tx_info, inspector, _res, _| {
                    let trace = TransactionOpcodeGas {
                        transaction_hash: tx_hash,
                        opcode_gas: inspector.opcode_gas_iter().collect(),
                    };
                    Ok(trace)
                },
            )
            .await
    }

    /// Returns the opcodes of all transactions in the given block.
    ///
    /// This is the same as [`Self::trace_transaction_opcode_gas`] but for all transactions in a
    /// block.
    pub async fn trace_block_opcode_gas(
        &self,
        block_id: BlockId,
    ) -> Result<Option<BlockOpcodeGas>, Eth::Error> {
        let res = self
            .inner
            .eth_api
            .trace_block_inspector(
                block_id,
                OpcodeGasInspector::default,
                move |tx_info, inspector, _res, _, _| {
                    let trace = TransactionOpcodeGas {
                        transaction_hash: tx_info.hash.expect("tx hash is set"),
                        opcode_gas: inspector.opcode_gas_iter().collect(),
                    };
                    Ok(trace)
                },
            )
            .await?;

        let Some(transactions) = res else { return Ok(None) };

        let Some(block) = self.inner.eth_api.block(block_id).await? else { return Ok(None) };

        Ok(Some(BlockOpcodeGas {
            block_hash: block.hash(),
            block_number: block.header.number,
            transactions,
        }))
    }

    /// Calculates the base block reward for the given block:
    ///
    /// - if Paris hardfork is activated, no block rewards are given
    /// - if Paris hardfork is not activated, calculate block rewards with block number only
    /// - if Paris hardfork is unknown, calculate block rewards with block number and ttd
    fn calculate_base_block_reward(&self, header: &Header) -> Result<Option<u128>, Eth::Error> {
        let chain_spec = self.provider().chain_spec();
        let is_paris_activated = chain_spec.is_paris_active_at_block(header.number);

        Ok(match is_paris_activated {
            Some(true) => None,
            Some(false) => Some(base_block_reward_pre_merge(&chain_spec, header.number)),
            None => {
                // if Paris hardfork is unknown, we need to fetch the total difficulty at the
                // block's height and check if it is pre-merge to calculate the base block reward
                if let Some(header_td) = self
                    .provider()
                    .header_td_by_number(header.number)
<<<<<<< HEAD
                    .map_err(Eth::Error::from_err)?
=======
                    .map_err(Eth::Error::from_eth_err)?
>>>>>>> 0a4b717d
                {
                    base_block_reward(
                        chain_spec.as_ref(),
                        header.number,
                        header.difficulty,
                        header_td,
                    )
                } else {
                    None
                }
            }
        })
    }

    /// Extracts the reward traces for the given block:
    ///  - block reward
    ///  - uncle rewards
    fn extract_reward_traces(
        &self,
        header: &Header,
        ommers: &[Header],
        base_block_reward: u128,
    ) -> Vec<LocalizedTransactionTrace> {
        let mut traces = Vec::with_capacity(ommers.len() + 1);

        let block_reward = block_reward(base_block_reward, ommers.len());
        traces.push(reward_trace(
            header,
            RewardAction {
                author: header.beneficiary,
                reward_type: RewardType::Block,
                value: U256::from(block_reward),
            },
        ));

        for uncle in ommers {
            let uncle_reward = ommer_reward(base_block_reward, header.number, uncle.number);
            traces.push(reward_trace(
                header,
                RewardAction {
                    author: uncle.beneficiary,
                    reward_type: RewardType::Uncle,
                    value: U256::from(uncle_reward),
                },
            ));
        }
        traces
    }
}

#[async_trait]
impl<Provider, Eth> TraceApiServer for TraceApi<Provider, Eth>
where
    Provider: BlockReader + StateProviderFactory + EvmEnvProvider + ChainSpecProvider + 'static,
    Eth: TraceExt + 'static,
{
    /// Executes the given call and returns a number of possible traces for it.
    ///
    /// Handler for `trace_call`
    async fn trace_call(
        &self,
        call: TransactionRequest,
        trace_types: HashSet<TraceType>,
        block_id: Option<BlockId>,
        state_overrides: Option<StateOverride>,
        block_overrides: Option<Box<BlockOverrides>>,
    ) -> RpcResult<TraceResults> {
        let _permit = self.acquire_trace_permit().await;
        let request =
            TraceCallRequest { call, trace_types, block_id, state_overrides, block_overrides };
<<<<<<< HEAD
        Ok(Self::trace_call(self, request).await.map_err(Eth::Error::into_rpc_err)?)
=======
        Ok(Self::trace_call(self, request).await.map_err(Into::into)?)
>>>>>>> 0a4b717d
    }

    /// Handler for `trace_callMany`
    async fn trace_call_many(
        &self,
        calls: Vec<(TransactionRequest, HashSet<TraceType>)>,
        block_id: Option<BlockId>,
    ) -> RpcResult<Vec<TraceResults>> {
        let _permit = self.acquire_trace_permit().await;
<<<<<<< HEAD
        Ok(Self::trace_call_many(self, calls, block_id).await.map_err(Eth::Error::into_rpc_err)?)
=======
        Ok(Self::trace_call_many(self, calls, block_id).await.map_err(Into::into)?)
>>>>>>> 0a4b717d
    }

    /// Handler for `trace_rawTransaction`
    async fn trace_raw_transaction(
        &self,
        data: Bytes,
        trace_types: HashSet<TraceType>,
        block_id: Option<BlockId>,
    ) -> RpcResult<TraceResults> {
        let _permit = self.acquire_trace_permit().await;
        Ok(Self::trace_raw_transaction(self, data, trace_types, block_id)
            .await
<<<<<<< HEAD
            .map_err(Eth::Error::into_rpc_err)?)
=======
            .map_err(Into::into)?)
>>>>>>> 0a4b717d
    }

    /// Handler for `trace_replayBlockTransactions`
    async fn replay_block_transactions(
        &self,
        block_id: BlockId,
        trace_types: HashSet<TraceType>,
    ) -> RpcResult<Option<Vec<TraceResultsWithTransactionHash>>> {
        let _permit = self.acquire_trace_permit().await;
        Ok(Self::replay_block_transactions(self, block_id, trace_types)
            .await
<<<<<<< HEAD
            .map_err(Eth::Error::into_rpc_err)?)
=======
            .map_err(Into::into)?)
>>>>>>> 0a4b717d
    }

    /// Handler for `trace_replayTransaction`
    async fn replay_transaction(
        &self,
        transaction: B256,
        trace_types: HashSet<TraceType>,
    ) -> RpcResult<TraceResults> {
        let _permit = self.acquire_trace_permit().await;
<<<<<<< HEAD
        Ok(Self::replay_transaction(self, transaction, trace_types)
            .await
            .map_err(Eth::Error::into_rpc_err)?)
=======
        Ok(Self::replay_transaction(self, transaction, trace_types).await.map_err(Into::into)?)
>>>>>>> 0a4b717d
    }

    /// Handler for `trace_block`
    async fn trace_block(
        &self,
        block_id: BlockId,
    ) -> RpcResult<Option<Vec<LocalizedTransactionTrace>>> {
        let _permit = self.acquire_trace_permit().await;
<<<<<<< HEAD
        Ok(Self::trace_block(self, block_id).await.map_err(Eth::Error::into_rpc_err)?)
=======
        Ok(Self::trace_block(self, block_id).await.map_err(Into::into)?)
>>>>>>> 0a4b717d
    }

    /// Handler for `trace_filter`
    ///
    /// This is similar to `eth_getLogs` but for traces.
    ///
    /// # Limitations
    /// This currently requires block filter fields, since reth does not have address indices yet.
    async fn trace_filter(&self, filter: TraceFilter) -> RpcResult<Vec<LocalizedTransactionTrace>> {
<<<<<<< HEAD
        Ok(Self::trace_filter(self, filter).await.map_err(Eth::Error::into_rpc_err)?)
=======
        Ok(Self::trace_filter(self, filter).await.map_err(Into::into)?)
>>>>>>> 0a4b717d
    }

    /// Returns transaction trace at given index.
    /// Handler for `trace_get`
    async fn trace_get(
        &self,
        hash: B256,
        indices: Vec<Index>,
    ) -> RpcResult<Option<LocalizedTransactionTrace>> {
        let _permit = self.acquire_trace_permit().await;
        Ok(Self::trace_get(self, hash, indices.into_iter().map(Into::into).collect())
            .await
<<<<<<< HEAD
            .map_err(Eth::Error::into_rpc_err)?)
=======
            .map_err(Into::into)?)
>>>>>>> 0a4b717d
    }

    /// Handler for `trace_transaction`
    async fn trace_transaction(
        &self,
        hash: B256,
    ) -> RpcResult<Option<Vec<LocalizedTransactionTrace>>> {
        let _permit = self.acquire_trace_permit().await;
<<<<<<< HEAD
        Ok(Self::trace_transaction(self, hash).await.map_err(Eth::Error::into_rpc_err)?)
=======
        Ok(Self::trace_transaction(self, hash).await.map_err(Into::into)?)
>>>>>>> 0a4b717d
    }

    /// Handler for `trace_transactionOpcodeGas`
    async fn trace_transaction_opcode_gas(
        &self,
        tx_hash: B256,
    ) -> RpcResult<Option<TransactionOpcodeGas>> {
        let _permit = self.acquire_trace_permit().await;
<<<<<<< HEAD
        Ok(Self::trace_transaction_opcode_gas(self, tx_hash)
            .await
            .map_err(Eth::Error::into_rpc_err)?)
=======
        Ok(Self::trace_transaction_opcode_gas(self, tx_hash).await.map_err(Into::into)?)
>>>>>>> 0a4b717d
    }

    /// Handler for `trace_blockOpcodeGas`
    async fn trace_block_opcode_gas(&self, block_id: BlockId) -> RpcResult<Option<BlockOpcodeGas>> {
        let _permit = self.acquire_trace_permit().await;
<<<<<<< HEAD
        Ok(Self::trace_block_opcode_gas(self, block_id).await.map_err(Eth::Error::into_rpc_err)?)
=======
        Ok(Self::trace_block_opcode_gas(self, block_id).await.map_err(Into::into)?)
>>>>>>> 0a4b717d
    }
}

impl<Provider, Eth> std::fmt::Debug for TraceApi<Provider, Eth> {
    fn fmt(&self, f: &mut std::fmt::Formatter<'_>) -> std::fmt::Result {
        f.debug_struct("TraceApi").finish_non_exhaustive()
    }
}
impl<Provider, Eth> Clone for TraceApi<Provider, Eth> {
    fn clone(&self) -> Self {
        Self { inner: Arc::clone(&self.inner) }
    }
}

struct TraceApiInner<Provider, Eth> {
    /// The provider that can interact with the chain.
    provider: Provider,
    /// Access to commonly used code of the `eth` namespace
    eth_api: Eth,
    // restrict the number of concurrent calls to `trace_*`
    blocking_task_guard: BlockingTaskGuard,
}

/// Helper to construct a [`LocalizedTransactionTrace`] that describes a reward to the block
/// beneficiary.
fn reward_trace(header: &Header, reward: RewardAction) -> LocalizedTransactionTrace {
    LocalizedTransactionTrace {
        block_hash: Some(header.hash_slow()),
        block_number: Some(header.number),
        transaction_hash: None,
        transaction_position: None,
        trace: TransactionTrace {
            trace_address: vec![],
            subtraces: 0,
            action: Action::Reward(reward),
            error: None,
            result: None,
        },
    }
}<|MERGE_RESOLUTION|>--- conflicted
+++ resolved
@@ -24,7 +24,7 @@
         parity::*,
         tracerequest::TraceCallRequest,
     },
-    BlockError, BlockOverrides, Index, IntoRpcError, TransactionRequest,
+    BlockError, BlockOverrides, Index, TransactionRequest,
 };
 use reth_tasks::pool::BlockingTaskGuard;
 use revm::{
@@ -99,11 +99,7 @@
                 let trace_res = inspector
                     .into_parity_builder()
                     .into_trace_results_with_state(&res, &trace_request.trace_types, &db)
-<<<<<<< HEAD
-                    .map_err(Eth::Error::from_err)?;
-=======
                     .map_err(Eth::Error::from_eth_err)?;
->>>>>>> 0a4b717d
                 Ok(trace_res)
             })
             .await
@@ -134,11 +130,7 @@
                 inspector
                     .into_parity_builder()
                     .into_trace_results_with_state(&res, &trace_types, &db)
-<<<<<<< HEAD
-                    .map_err(Eth::Error::from_err)
-=======
                     .map_err(Eth::Error::from_eth_err)
->>>>>>> 0a4b717d
             })
             .await
     }
@@ -181,11 +173,7 @@
                     let trace_res = inspector
                         .into_parity_builder()
                         .into_trace_results_with_state(&res, &trace_types, &db)
-<<<<<<< HEAD
-                        .map_err(Eth::Error::from_err)?;
-=======
                         .map_err(Eth::Error::from_eth_err)?;
->>>>>>> 0a4b717d
 
                     results.push(trace_res);
 
@@ -216,11 +204,7 @@
                 let trace_res = inspector
                     .into_parity_builder()
                     .into_trace_results_with_state(&res, &trace_types, &db)
-<<<<<<< HEAD
-                    .map_err(Eth::Error::from_err)?;
-=======
                     .map_err(Eth::Error::from_eth_err)?;
->>>>>>> 0a4b717d
                 Ok(trace_res)
             })
             .await
@@ -271,11 +255,7 @@
         let end = if let Some(to_block) = to_block {
             to_block
         } else {
-<<<<<<< HEAD
-            self.provider().best_block_number().map_err(Eth::Error::from_err)?
-=======
             self.provider().best_block_number().map_err(Eth::Error::from_eth_err)?
->>>>>>> 0a4b717d
         };
 
         if start > end {
@@ -295,11 +275,7 @@
         }
 
         // fetch all blocks in that range
-<<<<<<< HEAD
-        let blocks = self.provider().block_range(start..=end).map_err(Eth::Error::from_err)?;
-=======
         let blocks = self.provider().block_range(start..=end).map_err(Eth::Error::from_eth_err)?;
->>>>>>> 0a4b717d
 
         // find relevant blocks to trace
         let mut target_blocks = Vec::new();
@@ -310,11 +286,7 @@
                 let from = tx
                     .recover_signer_unchecked()
                     .ok_or(BlockError::InvalidSignature)
-<<<<<<< HEAD
-                    .map_err(Eth::Error::from_err)?;
-=======
                     .map_err(Eth::Error::from_eth_err)?;
->>>>>>> 0a4b717d
                 let to = tx.to();
                 if matcher.matches(from, to) {
                     let idx = tx_idx as u64;
@@ -460,11 +432,7 @@
                     // nonce from pre-state
                     if let Some(ref mut state_diff) = full_trace.state_diff {
                         populate_state_diff(state_diff, db, state.iter())
-<<<<<<< HEAD
-                            .map_err(Eth::Error::from_err)?;
-=======
                             .map_err(Eth::Error::from_eth_err)?;
->>>>>>> 0a4b717d
                     }
 
                     let trace = TraceResultsWithTransactionHash {
@@ -552,11 +520,7 @@
                 if let Some(header_td) = self
                     .provider()
                     .header_td_by_number(header.number)
-<<<<<<< HEAD
-                    .map_err(Eth::Error::from_err)?
-=======
                     .map_err(Eth::Error::from_eth_err)?
->>>>>>> 0a4b717d
                 {
                     base_block_reward(
                         chain_spec.as_ref(),
@@ -627,11 +591,7 @@
         let _permit = self.acquire_trace_permit().await;
         let request =
             TraceCallRequest { call, trace_types, block_id, state_overrides, block_overrides };
-<<<<<<< HEAD
-        Ok(Self::trace_call(self, request).await.map_err(Eth::Error::into_rpc_err)?)
-=======
         Ok(Self::trace_call(self, request).await.map_err(Into::into)?)
->>>>>>> 0a4b717d
     }
 
     /// Handler for `trace_callMany`
@@ -641,11 +601,7 @@
         block_id: Option<BlockId>,
     ) -> RpcResult<Vec<TraceResults>> {
         let _permit = self.acquire_trace_permit().await;
-<<<<<<< HEAD
-        Ok(Self::trace_call_many(self, calls, block_id).await.map_err(Eth::Error::into_rpc_err)?)
-=======
         Ok(Self::trace_call_many(self, calls, block_id).await.map_err(Into::into)?)
->>>>>>> 0a4b717d
     }
 
     /// Handler for `trace_rawTransaction`
@@ -658,11 +614,7 @@
         let _permit = self.acquire_trace_permit().await;
         Ok(Self::trace_raw_transaction(self, data, trace_types, block_id)
             .await
-<<<<<<< HEAD
-            .map_err(Eth::Error::into_rpc_err)?)
-=======
             .map_err(Into::into)?)
->>>>>>> 0a4b717d
     }
 
     /// Handler for `trace_replayBlockTransactions`
@@ -674,11 +626,7 @@
         let _permit = self.acquire_trace_permit().await;
         Ok(Self::replay_block_transactions(self, block_id, trace_types)
             .await
-<<<<<<< HEAD
-            .map_err(Eth::Error::into_rpc_err)?)
-=======
             .map_err(Into::into)?)
->>>>>>> 0a4b717d
     }
 
     /// Handler for `trace_replayTransaction`
@@ -688,13 +636,7 @@
         trace_types: HashSet<TraceType>,
     ) -> RpcResult<TraceResults> {
         let _permit = self.acquire_trace_permit().await;
-<<<<<<< HEAD
-        Ok(Self::replay_transaction(self, transaction, trace_types)
-            .await
-            .map_err(Eth::Error::into_rpc_err)?)
-=======
         Ok(Self::replay_transaction(self, transaction, trace_types).await.map_err(Into::into)?)
->>>>>>> 0a4b717d
     }
 
     /// Handler for `trace_block`
@@ -703,11 +645,7 @@
         block_id: BlockId,
     ) -> RpcResult<Option<Vec<LocalizedTransactionTrace>>> {
         let _permit = self.acquire_trace_permit().await;
-<<<<<<< HEAD
-        Ok(Self::trace_block(self, block_id).await.map_err(Eth::Error::into_rpc_err)?)
-=======
         Ok(Self::trace_block(self, block_id).await.map_err(Into::into)?)
->>>>>>> 0a4b717d
     }
 
     /// Handler for `trace_filter`
@@ -717,11 +655,7 @@
     /// # Limitations
     /// This currently requires block filter fields, since reth does not have address indices yet.
     async fn trace_filter(&self, filter: TraceFilter) -> RpcResult<Vec<LocalizedTransactionTrace>> {
-<<<<<<< HEAD
-        Ok(Self::trace_filter(self, filter).await.map_err(Eth::Error::into_rpc_err)?)
-=======
         Ok(Self::trace_filter(self, filter).await.map_err(Into::into)?)
->>>>>>> 0a4b717d
     }
 
     /// Returns transaction trace at given index.
@@ -734,11 +668,7 @@
         let _permit = self.acquire_trace_permit().await;
         Ok(Self::trace_get(self, hash, indices.into_iter().map(Into::into).collect())
             .await
-<<<<<<< HEAD
-            .map_err(Eth::Error::into_rpc_err)?)
-=======
             .map_err(Into::into)?)
->>>>>>> 0a4b717d
     }
 
     /// Handler for `trace_transaction`
@@ -747,11 +677,7 @@
         hash: B256,
     ) -> RpcResult<Option<Vec<LocalizedTransactionTrace>>> {
         let _permit = self.acquire_trace_permit().await;
-<<<<<<< HEAD
-        Ok(Self::trace_transaction(self, hash).await.map_err(Eth::Error::into_rpc_err)?)
-=======
         Ok(Self::trace_transaction(self, hash).await.map_err(Into::into)?)
->>>>>>> 0a4b717d
     }
 
     /// Handler for `trace_transactionOpcodeGas`
@@ -760,23 +686,13 @@
         tx_hash: B256,
     ) -> RpcResult<Option<TransactionOpcodeGas>> {
         let _permit = self.acquire_trace_permit().await;
-<<<<<<< HEAD
-        Ok(Self::trace_transaction_opcode_gas(self, tx_hash)
-            .await
-            .map_err(Eth::Error::into_rpc_err)?)
-=======
         Ok(Self::trace_transaction_opcode_gas(self, tx_hash).await.map_err(Into::into)?)
->>>>>>> 0a4b717d
     }
 
     /// Handler for `trace_blockOpcodeGas`
     async fn trace_block_opcode_gas(&self, block_id: BlockId) -> RpcResult<Option<BlockOpcodeGas>> {
         let _permit = self.acquire_trace_permit().await;
-<<<<<<< HEAD
-        Ok(Self::trace_block_opcode_gas(self, block_id).await.map_err(Eth::Error::into_rpc_err)?)
-=======
         Ok(Self::trace_block_opcode_gas(self, block_id).await.map_err(Into::into)?)
->>>>>>> 0a4b717d
     }
 }
 
