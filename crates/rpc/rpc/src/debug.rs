use std::sync::Arc;

use alloy_rlp::{Decodable, Encodable};
use async_trait::async_trait;
use jsonrpsee::core::RpcResult;
use reth_primitives::{
    revm::env::tx_env_with_recovered, Address, Block, BlockId, BlockNumberOrTag, Bytes,
    TransactionSignedEcRecovered, Withdrawals, B256, U256,
};
use reth_provider::{
    BlockReaderIdExt, ChainSpecProvider, EvmEnvProvider, HeaderProvider, StateProviderFactory,
    TransactionVariant,
};
use reth_revm::database::StateProviderDatabase;
use reth_rpc_api::DebugApiServer;
use reth_rpc_eth_api::{
    result::internal_rpc_err,
    revm_utils::prepare_call_env,
<<<<<<< HEAD
    servers::{EthApiSpec, EthTransactions, LoadBlock, LoadTransaction, TraceExt},
=======
    servers::{EthApiSpec, EthTransactions, TraceExt},
>>>>>>> 0f1afac4
    EthApiError, EthResult, StateCacheDb, ToRpcResult,
};
use reth_rpc_types::{
    state::EvmOverrides,
    trace::geth::{
        BlockTraceResult, FourByteFrame, GethDebugBuiltInTracerType, GethDebugTracerType,
        GethDebugTracingCallOptions, GethDebugTracingOptions, GethTrace, NoopFrame, TraceResult,
    },
    BlockError, Bundle, RichBlock, StateContext, TransactionRequest,
};
use reth_tasks::pool::BlockingTaskGuard;
use revm::{
    db::CacheDB,
    primitives::{db::DatabaseCommit, BlockEnv, CfgEnvWithHandlerCfg, Env, EnvWithHandlerCfg},
};
use revm_inspectors::tracing::{
    js::{JsInspector, TransactionContext},
    FourByteInspector, MuxInspector, TracingInspector, TracingInspectorConfig,
};
use tokio::sync::{AcquireError, OwnedSemaphorePermit};

/// `debug` API implementation.
///
/// This type provides the functionality for handling `debug` related requests.
pub struct DebugApi<Provider, Eth> {
    inner: Arc<DebugApiInner<Provider, Eth>>,
}

// === impl DebugApi ===

impl<Provider, Eth> DebugApi<Provider, Eth> {
    /// Create a new instance of the [`DebugApi`]
    pub fn new(provider: Provider, eth: Eth, blocking_task_guard: BlockingTaskGuard) -> Self {
        let inner = Arc::new(DebugApiInner { provider, eth_api: eth, blocking_task_guard });
        Self { inner }
    }

    /// Access the underlying `Eth` API.
    pub fn eth_api(&self) -> &Eth {
        &self.inner.eth_api
    }
}

// === impl DebugApi ===

impl<Provider, Eth> DebugApi<Provider, Eth>
where
    Provider: BlockReaderIdExt
        + HeaderProvider
        + ChainSpecProvider
        + StateProviderFactory
        + EvmEnvProvider
        + 'static,
<<<<<<< HEAD
    Eth: LoadTransaction + LoadBlock + TraceExt + 'static,
=======
    Eth: TraceExt + 'static,
>>>>>>> 0f1afac4
{
    /// Acquires a permit to execute a tracing call.
    async fn acquire_trace_permit(&self) -> Result<OwnedSemaphorePermit, AcquireError> {
        self.inner.blocking_task_guard.clone().acquire_owned().await
    }

    /// Trace the entire block asynchronously
    async fn trace_block(
        &self,
        at: BlockId,
        transactions: Vec<TransactionSignedEcRecovered>,
        cfg: CfgEnvWithHandlerCfg,
        block_env: BlockEnv,
        opts: GethDebugTracingOptions,
    ) -> EthResult<Vec<TraceResult>> {
        if transactions.is_empty() {
            // nothing to trace
            return Ok(Vec::new())
        }

        // replay all transactions of the block
        let this = self.clone();
        self.eth_api()
            .spawn_with_state_at_block(at, move |state| {
                let block_hash = at.as_block_hash();
                let mut results = Vec::with_capacity(transactions.len());
                let mut db = CacheDB::new(StateProviderDatabase::new(state));
                let mut transactions = transactions.into_iter().enumerate().peekable();
                while let Some((index, tx)) = transactions.next() {
                    let tx_hash = tx.hash;
                    let tx = tx_env_with_recovered(&tx);
                    let env = EnvWithHandlerCfg {
                        env: Env::boxed(cfg.cfg_env.clone(), block_env.clone(), tx),
                        handler_cfg: cfg.handler_cfg,
                    };
                    let (result, state_changes) = this.trace_transaction(
                        opts.clone(),
                        env,
                        &mut db,
                        Some(TransactionContext {
                            block_hash,
                            tx_hash: Some(tx_hash),
                            tx_index: Some(index),
                        }),
                    )?;

                    results.push(TraceResult::Success { result, tx_hash: Some(tx_hash) });
                    if transactions.peek().is_some() {
                        // need to apply the state changes of this transaction before executing the
                        // next transaction
                        db.commit(state_changes)
                    }
                }

                Ok(results)
            })
            .await
    }

    /// Replays the given block and returns the trace of each transaction.
    ///
    /// This expects a rlp encoded block
    ///
    /// Note, the parent of this block must be present, or it will fail.
    pub async fn debug_trace_raw_block(
        &self,
        rlp_block: Bytes,
        opts: GethDebugTracingOptions,
    ) -> EthResult<Vec<TraceResult>> {
        let block =
            Block::decode(&mut rlp_block.as_ref()).map_err(BlockError::RlpDecodeRawBlock)?;

        let (cfg, block_env) = self.eth_api().evm_env_for_raw_block(&block.header).await?;
        // we trace on top the block's parent block
        let parent = block.parent_hash;

        // Depending on EIP-2 we need to recover the transactions differently
        let transactions =
            if self.inner.provider.chain_spec().is_homestead_active_at_block(block.number) {
                block
                    .body
                    .into_iter()
                    .map(|tx| {
                        tx.into_ecrecovered()
                            .ok_or_else(|| EthApiError::InvalidTransactionSignature)
                    })
                    .collect::<EthResult<Vec<_>>>()?
            } else {
                block
                    .body
                    .into_iter()
                    .map(|tx| {
                        tx.into_ecrecovered_unchecked()
                            .ok_or_else(|| EthApiError::InvalidTransactionSignature)
                    })
                    .collect::<EthResult<Vec<_>>>()?
            };

        self.trace_block(parent.into(), transactions, cfg, block_env, opts).await
    }

    /// Replays a block and returns the trace of each transaction.
    pub async fn debug_trace_block(
        &self,
        block_id: BlockId,
        opts: GethDebugTracingOptions,
    ) -> EthResult<Vec<TraceResult>> {
        let block_hash = self
            .inner
            .provider
            .block_hash_for_id(block_id)?
            .ok_or_else(|| EthApiError::UnknownBlockNumber)?;

        let ((cfg, block_env, _), block) = futures::try_join!(
            self.inner.eth_api.evm_env_at(block_hash.into()),
            self.inner.eth_api.block_with_senders(block_id),
        )?;

        let block = block.ok_or_else(|| EthApiError::UnknownBlockNumber)?;
        // we need to get the state of the parent block because we're replaying this block on top of
        // its parent block's state
        let state_at = block.parent_hash;

        self.trace_block(
            state_at.into(),
            block.into_transactions_ecrecovered().collect(),
            cfg,
            block_env,
            opts,
        )
        .await
    }

    /// Trace the transaction according to the provided options.
    ///
    /// Ref: <https://geth.ethereum.org/docs/developers/evm-tracing/built-in-tracers>
    pub async fn debug_trace_transaction(
        &self,
        tx_hash: B256,
        opts: GethDebugTracingOptions,
    ) -> EthResult<GethTrace> {
        let (transaction, block) = match self.inner.eth_api.transaction_and_block(tx_hash).await? {
            None => return Err(EthApiError::TransactionNotFound),
            Some(res) => res,
        };
        let (cfg, block_env, _) = self.inner.eth_api.evm_env_at(block.hash().into()).await?;

        // we need to get the state of the parent block because we're essentially replaying the
        // block the transaction is included in
        let state_at: BlockId = block.parent_hash.into();
        let block_hash = block.hash();
        let block_txs = block.into_transactions_ecrecovered();

        let this = self.clone();
        self.inner
            .eth_api
            .spawn_with_state_at_block(state_at, move |state| {
                // configure env for the target transaction
                let tx = transaction.into_recovered();

                let mut db = CacheDB::new(StateProviderDatabase::new(state));
                // replay all transactions prior to the targeted transaction
                let index = this.eth_api().replay_transactions_until(
                    &mut db,
                    cfg.clone(),
                    block_env.clone(),
                    block_txs,
                    tx.hash,
                )?;

                let env = EnvWithHandlerCfg {
                    env: Env::boxed(cfg.cfg_env.clone(), block_env, tx_env_with_recovered(&tx)),
                    handler_cfg: cfg.handler_cfg,
                };

                this.trace_transaction(
                    opts,
                    env,
                    &mut db,
                    Some(TransactionContext {
                        block_hash: Some(block_hash),
                        tx_index: Some(index),
                        tx_hash: Some(tx.hash),
                    }),
                )
                .map(|(trace, _)| trace)
            })
            .await
    }

    /// The `debug_traceCall` method lets you run an `eth_call` within the context of the given
    /// block execution using the final state of parent block as the base.
    ///
    /// Differences compare to `eth_call`:
    ///  - `debug_traceCall` executes with __enabled__ basefee check, `eth_call` does not: <https://github.com/paradigmxyz/reth/issues/6240>
    pub async fn debug_trace_call(
        &self,
        call: TransactionRequest,
        block_id: Option<BlockId>,
        opts: GethDebugTracingCallOptions,
    ) -> EthResult<GethTrace> {
        let at = block_id.unwrap_or_default();
        let GethDebugTracingCallOptions { tracing_options, state_overrides, block_overrides } =
            opts;
        let overrides = EvmOverrides::new(state_overrides, block_overrides.map(Box::new));
        let GethDebugTracingOptions { config, tracer, tracer_config, .. } = tracing_options;

        let this = self.clone();
        if let Some(tracer) = tracer {
            return match tracer {
                GethDebugTracerType::BuiltInTracer(tracer) => match tracer {
                    GethDebugBuiltInTracerType::FourByteTracer => {
                        let mut inspector = FourByteInspector::default();
                        let inspector = self
                            .inner
                            .eth_api
                            .spawn_with_call_at(call, at, overrides, move |db, env| {
                                this.eth_api().inspect(db, env, &mut inspector)?;
                                Ok(inspector)
                            })
                            .await?;
                        return Ok(FourByteFrame::from(inspector).into())
                    }
                    GethDebugBuiltInTracerType::CallTracer => {
                        let call_config = tracer_config
                            .into_call_config()
                            .map_err(|_| EthApiError::InvalidTracerConfig)?;

                        let mut inspector = TracingInspector::new(
                            TracingInspectorConfig::from_geth_call_config(&call_config),
                        );

                        let frame = self
                            .inner
                            .eth_api
                            .spawn_with_call_at(call, at, overrides, move |db, env| {
                                let (res, _) = this.eth_api().inspect(db, env, &mut inspector)?;
                                let frame = inspector
                                    .into_geth_builder()
                                    .geth_call_traces(call_config, res.result.gas_used());
                                Ok(frame.into())
                            })
                            .await?;
                        return Ok(frame)
                    }
                    GethDebugBuiltInTracerType::PreStateTracer => {
                        let prestate_config = tracer_config
                            .into_pre_state_config()
                            .map_err(|_| EthApiError::InvalidTracerConfig)?;
                        let mut inspector = TracingInspector::new(
                            TracingInspectorConfig::from_geth_prestate_config(&prestate_config),
                        );

                        let frame =
                            self.inner
                                .eth_api
                                .spawn_with_call_at(call, at, overrides, move |db, env| {
                                    // wrapper is hack to get around 'higher-ranked lifetime error',
                                    // see <https://github.com/rust-lang/rust/issues/100013>
                                    let db = db.0;

                                    let (res, _) =
                                        this.eth_api().inspect(&mut *db, env, &mut inspector)?;
                                    let frame = inspector
                                        .into_geth_builder()
                                        .geth_prestate_traces(&res, prestate_config, db)?;
                                    Ok(frame)
                                })
                                .await?;
                        return Ok(frame.into())
                    }
                    GethDebugBuiltInTracerType::NoopTracer => Ok(NoopFrame::default().into()),
                    GethDebugBuiltInTracerType::MuxTracer => {
                        let mux_config = tracer_config
                            .into_mux_config()
                            .map_err(|_| EthApiError::InvalidTracerConfig)?;

                        let mut inspector = MuxInspector::try_from_config(mux_config)?;

                        let frame = self
                            .inner
                            .eth_api
                            .spawn_with_call_at(call, at, overrides, move |db, env| {
                                // wrapper is hack to get around 'higher-ranked lifetime error', see
                                // <https://github.com/rust-lang/rust/issues/100013>
                                let db = db.0;

                                let (res, _) =
                                    this.eth_api().inspect(&mut *db, env, &mut inspector)?;
                                let frame = inspector.try_into_mux_frame(&res, db)?;
                                Ok(frame.into())
                            })
                            .await?;
                        return Ok(frame)
                    }
                },
                GethDebugTracerType::JsTracer(code) => {
                    let config = tracer_config.into_json();

                    let (_, _, at) = self.inner.eth_api.evm_env_at(at).await?;

                    let res = self
                        .inner
                        .eth_api
                        .spawn_with_call_at(call, at, overrides, move |db, env| {
                            // wrapper is hack to get around 'higher-ranked lifetime error', see
                            // <https://github.com/rust-lang/rust/issues/100013>
                            let db = db.0;

                            let mut inspector = JsInspector::new(code, config)?;
                            let (res, _) =
                                this.eth_api().inspect(&mut *db, env.clone(), &mut inspector)?;
                            Ok(inspector.json_result(res, &env, db)?)
                        })
                        .await?;

                    Ok(GethTrace::JS(res))
                }
            }
        }

        // default structlog tracer
        let inspector_config = TracingInspectorConfig::from_geth_config(&config);

        let mut inspector = TracingInspector::new(inspector_config);

        let (res, inspector) = self
            .inner
            .eth_api
            .spawn_with_call_at(call, at, overrides, move |db, env| {
                let (res, _) = this.eth_api().inspect(db, env, &mut inspector)?;
                Ok((res, inspector))
            })
            .await?;
        let gas_used = res.result.gas_used();
        let return_value = res.result.into_output().unwrap_or_default();
        let frame = inspector.into_geth_builder().geth_traces(gas_used, return_value, config);

        Ok(frame.into())
    }

    /// The `debug_traceCallMany` method lets you run an `eth_callMany` within the context of the
    /// given block execution using the first n transactions in the given block as base.
    /// Each following bundle increments block number by 1 and block timestamp by 12 seconds
    pub async fn debug_trace_call_many(
        &self,
        bundles: Vec<Bundle>,
        state_context: Option<StateContext>,
        opts: Option<GethDebugTracingCallOptions>,
    ) -> EthResult<Vec<Vec<GethTrace>>> {
        if bundles.is_empty() {
            return Err(EthApiError::InvalidParams(String::from("bundles are empty.")))
        }

        let StateContext { transaction_index, block_number } = state_context.unwrap_or_default();
        let transaction_index = transaction_index.unwrap_or_default();

        let target_block = block_number.unwrap_or_default();
        let ((cfg, mut block_env, _), block) = futures::try_join!(
            self.inner.eth_api.evm_env_at(target_block),
            self.inner.eth_api.block_with_senders(target_block),
        )?;

        let opts = opts.unwrap_or_default();
        let block = block.ok_or_else(|| EthApiError::UnknownBlockNumber)?;
        let GethDebugTracingCallOptions { tracing_options, mut state_overrides, .. } = opts;
        let gas_limit = self.inner.eth_api.call_gas_limit();

        // we're essentially replaying the transactions in the block here, hence we need the state
        // that points to the beginning of the block, which is the state at the parent block
        let mut at = block.parent_hash;
        let mut replay_block_txs = true;

        // if a transaction index is provided, we need to replay the transactions until the index
        let num_txs = transaction_index.index().unwrap_or(block.body.len());
        // but if all transactions are to be replayed, we can use the state at the block itself
        // this works with the exception of the PENDING block, because its state might not exist if
        // built locally
        if !target_block.is_pending() && num_txs == block.body.len() {
            at = block.hash();
            replay_block_txs = false;
        }

        let this = self.clone();
        self.inner
            .eth_api
            .spawn_with_state_at_block(at.into(), move |state| {
                // the outer vec for the bundles
                let mut all_bundles = Vec::with_capacity(bundles.len());
                let mut db = CacheDB::new(StateProviderDatabase::new(state));

                if replay_block_txs {
                    // only need to replay the transactions in the block if not all transactions are
                    // to be replayed
                    let transactions = block.into_transactions_ecrecovered().take(num_txs);

                    // Execute all transactions until index
                    for tx in transactions {
                        let tx = tx_env_with_recovered(&tx);
                        let env = EnvWithHandlerCfg {
                            env: Env::boxed(cfg.cfg_env.clone(), block_env.clone(), tx),
                            handler_cfg: cfg.handler_cfg,
                        };
                        let (res, _) = this.inner.eth_api.transact(&mut db, env)?;
                        db.commit(res.state);
                    }
                }

                // Trace all bundles
                let mut bundles = bundles.into_iter().peekable();
                while let Some(bundle) = bundles.next() {
                    let mut results = Vec::with_capacity(bundle.transactions.len());
                    let Bundle { transactions, block_override } = bundle;

                    let block_overrides = block_override.map(Box::new);

                    let mut transactions = transactions.into_iter().peekable();
                    while let Some(tx) = transactions.next() {
                        // apply state overrides only once, before the first transaction
                        let state_overrides = state_overrides.take();
                        let overrides = EvmOverrides::new(state_overrides, block_overrides.clone());

                        let env = prepare_call_env(
                            cfg.clone(),
                            block_env.clone(),
                            tx,
                            gas_limit,
                            &mut db,
                            overrides,
                        )?;

                        let (trace, state) =
                            this.trace_transaction(tracing_options.clone(), env, &mut db, None)?;

                        // If there is more transactions, commit the database
                        // If there is no transactions, but more bundles, commit to the database too
                        if transactions.peek().is_some() || bundles.peek().is_some() {
                            db.commit(state);
                        }
                        results.push(trace);
                    }
                    // Increment block_env number and timestamp for the next bundle
                    block_env.number += U256::from(1);
                    block_env.timestamp += U256::from(12);

                    all_bundles.push(results);
                }
                Ok(all_bundles)
            })
            .await
    }

    /// Executes the configured transaction with the environment on the given database.
    ///
    /// Returns the trace frame and the state that got updated after executing the transaction.
    ///
    /// Note: this does not apply any state overrides if they're configured in the `opts`.
    ///
    /// Caution: this is blocking and should be performed on a blocking task.
    fn trace_transaction(
        &self,
        opts: GethDebugTracingOptions,
        env: EnvWithHandlerCfg,
        db: &mut StateCacheDb<'_>,
        transaction_context: Option<TransactionContext>,
    ) -> EthResult<(GethTrace, revm_primitives::EvmState)> {
        let GethDebugTracingOptions { config, tracer, tracer_config, .. } = opts;

        if let Some(tracer) = tracer {
            return match tracer {
                GethDebugTracerType::BuiltInTracer(tracer) => match tracer {
                    GethDebugBuiltInTracerType::FourByteTracer => {
                        let mut inspector = FourByteInspector::default();
                        let (res, _) = self.eth_api().inspect(db, env, &mut inspector)?;
                        return Ok((FourByteFrame::from(inspector).into(), res.state))
                    }
                    GethDebugBuiltInTracerType::CallTracer => {
                        let call_config = tracer_config
                            .into_call_config()
                            .map_err(|_| EthApiError::InvalidTracerConfig)?;

                        let mut inspector = TracingInspector::new(
                            TracingInspectorConfig::from_geth_call_config(&call_config),
                        );

                        let (res, _) = self.eth_api().inspect(db, env, &mut inspector)?;

                        let frame = inspector
                            .into_geth_builder()
                            .geth_call_traces(call_config, res.result.gas_used());

                        return Ok((frame.into(), res.state))
                    }
                    GethDebugBuiltInTracerType::PreStateTracer => {
                        let prestate_config = tracer_config
                            .into_pre_state_config()
                            .map_err(|_| EthApiError::InvalidTracerConfig)?;

                        let mut inspector = TracingInspector::new(
                            TracingInspectorConfig::from_geth_prestate_config(&prestate_config),
                        );
                        let (res, _) = self.eth_api().inspect(&mut *db, env, &mut inspector)?;

                        let frame = inspector.into_geth_builder().geth_prestate_traces(
                            &res,
                            prestate_config,
                            db,
                        )?;

                        return Ok((frame.into(), res.state))
                    }
                    GethDebugBuiltInTracerType::NoopTracer => {
                        Ok((NoopFrame::default().into(), Default::default()))
                    }
                    GethDebugBuiltInTracerType::MuxTracer => {
                        let mux_config = tracer_config
                            .into_mux_config()
                            .map_err(|_| EthApiError::InvalidTracerConfig)?;

                        let mut inspector = MuxInspector::try_from_config(mux_config)?;

                        let (res, _) = self.eth_api().inspect(&mut *db, env, &mut inspector)?;
                        let frame = inspector.try_into_mux_frame(&res, db)?;
                        return Ok((frame.into(), res.state))
                    }
                },
                GethDebugTracerType::JsTracer(code) => {
                    let config = tracer_config.into_json();
                    let mut inspector = JsInspector::with_transaction_context(
                        code,
                        config,
                        transaction_context.unwrap_or_default(),
                    )?;
                    let (res, env) = self.eth_api().inspect(&mut *db, env, &mut inspector)?;

                    let state = res.state.clone();
                    let result = inspector.json_result(res, &env, db)?;
                    Ok((GethTrace::JS(result), state))
                }
            }
        }

        // default structlog tracer
        let inspector_config = TracingInspectorConfig::from_geth_config(&config);

        let mut inspector = TracingInspector::new(inspector_config);

        let (res, _) = self.eth_api().inspect(db, env, &mut inspector)?;
        let gas_used = res.result.gas_used();
        let return_value = res.result.into_output().unwrap_or_default();
        let frame = inspector.into_geth_builder().geth_traces(gas_used, return_value, config);

        Ok((frame.into(), res.state))
    }
}

#[async_trait]
impl<Provider, Eth> DebugApiServer for DebugApi<Provider, Eth>
where
    Provider: BlockReaderIdExt
        + HeaderProvider
        + ChainSpecProvider
        + StateProviderFactory
        + EvmEnvProvider
        + 'static,
<<<<<<< HEAD
    Eth: EthApiSpec + EthTransactions + LoadBlock + TraceExt + 'static,
=======
    Eth: EthApiSpec + EthTransactions + TraceExt + 'static,
>>>>>>> 0f1afac4
{
    /// Handler for `debug_getRawHeader`
    async fn raw_header(&self, block_id: BlockId) -> RpcResult<Bytes> {
        let header = match block_id {
            BlockId::Hash(hash) => self.inner.provider.header(&hash.into()).to_rpc_result()?,
            BlockId::Number(number_or_tag) => {
                let number = self
                    .inner
                    .provider
                    .convert_block_number(number_or_tag)
                    .to_rpc_result()?
                    .ok_or_else(|| internal_rpc_err("Pending block not supported".to_string()))?;
                self.inner.provider.header_by_number(number).to_rpc_result()?
            }
        };

        let mut res = Vec::new();
        if let Some(header) = header {
            header.encode(&mut res);
        }

        Ok(res.into())
    }

    /// Handler for `debug_getRawBlock`
    async fn raw_block(&self, block_id: BlockId) -> RpcResult<Bytes> {
        let block = self.inner.provider.block_by_id(block_id).to_rpc_result()?;

        let mut res = Vec::new();
        if let Some(mut block) = block {
            // In RPC withdrawals are always present
            if block.withdrawals.is_none() {
                block.withdrawals = Some(Withdrawals::default());
            }
            block.encode(&mut res);
        }

        Ok(res.into())
    }

    /// Handler for `debug_getRawTransaction`
    ///
    /// If this is a pooled EIP-4844 transaction, the blob sidecar is included.
    ///
    /// Returns the bytes of the transaction for the given hash.
    async fn raw_transaction(&self, hash: B256) -> RpcResult<Option<Bytes>> {
        Ok(self.inner.eth_api.raw_transaction_by_hash(hash).await?)
    }

    /// Handler for `debug_getRawTransactions`
    /// Returns the bytes of the transaction for the given hash.
    async fn raw_transactions(&self, block_id: BlockId) -> RpcResult<Vec<Bytes>> {
        let block = self
            .inner
            .provider
            .block_with_senders_by_id(block_id, TransactionVariant::NoHash)
            .to_rpc_result()?
            .unwrap_or_default();
        Ok(block.into_transactions_ecrecovered().map(|tx| tx.envelope_encoded()).collect())
    }

    /// Handler for `debug_getRawReceipts`
    async fn raw_receipts(&self, block_id: BlockId) -> RpcResult<Vec<Bytes>> {
        Ok(self
            .inner
            .provider
            .receipts_by_block_id(block_id)
            .to_rpc_result()?
            .unwrap_or_default()
            .into_iter()
            .map(|receipt| receipt.with_bloom().envelope_encoded())
            .collect())
    }

    /// Handler for `debug_getBadBlocks`
    async fn bad_blocks(&self) -> RpcResult<Vec<RichBlock>> {
        Err(internal_rpc_err("unimplemented"))
    }

    /// Handler for `debug_traceChain`
    async fn debug_trace_chain(
        &self,
        _start_exclusive: BlockNumberOrTag,
        _end_inclusive: BlockNumberOrTag,
    ) -> RpcResult<Vec<BlockTraceResult>> {
        Err(internal_rpc_err("unimplemented"))
    }

    /// Handler for `debug_traceBlock`
    async fn debug_trace_block(
        &self,
        rlp_block: Bytes,
        opts: Option<GethDebugTracingOptions>,
    ) -> RpcResult<Vec<TraceResult>> {
        let _permit = self.acquire_trace_permit().await;
        Ok(Self::debug_trace_raw_block(self, rlp_block, opts.unwrap_or_default()).await?)
    }

    /// Handler for `debug_traceBlockByHash`
    async fn debug_trace_block_by_hash(
        &self,
        block: B256,
        opts: Option<GethDebugTracingOptions>,
    ) -> RpcResult<Vec<TraceResult>> {
        let _permit = self.acquire_trace_permit().await;
        Ok(Self::debug_trace_block(self, block.into(), opts.unwrap_or_default()).await?)
    }

    /// Handler for `debug_traceBlockByNumber`
    async fn debug_trace_block_by_number(
        &self,
        block: BlockNumberOrTag,
        opts: Option<GethDebugTracingOptions>,
    ) -> RpcResult<Vec<TraceResult>> {
        let _permit = self.acquire_trace_permit().await;
        Ok(Self::debug_trace_block(self, block.into(), opts.unwrap_or_default()).await?)
    }

    /// Handler for `debug_traceTransaction`
    async fn debug_trace_transaction(
        &self,
        tx_hash: B256,
        opts: Option<GethDebugTracingOptions>,
    ) -> RpcResult<GethTrace> {
        let _permit = self.acquire_trace_permit().await;
        Ok(Self::debug_trace_transaction(self, tx_hash, opts.unwrap_or_default()).await?)
    }

    /// Handler for `debug_traceCall`
    async fn debug_trace_call(
        &self,
        request: TransactionRequest,
        block_number: Option<BlockId>,
        opts: Option<GethDebugTracingCallOptions>,
    ) -> RpcResult<GethTrace> {
        let _permit = self.acquire_trace_permit().await;
        Ok(Self::debug_trace_call(self, request, block_number, opts.unwrap_or_default()).await?)
    }

    async fn debug_trace_call_many(
        &self,
        bundles: Vec<Bundle>,
        state_context: Option<StateContext>,
        opts: Option<GethDebugTracingCallOptions>,
    ) -> RpcResult<Vec<Vec<GethTrace>>> {
        let _permit = self.acquire_trace_permit().await;
        Ok(Self::debug_trace_call_many(self, bundles, state_context, opts).await?)
    }

    async fn debug_backtrace_at(&self, _location: &str) -> RpcResult<()> {
        Ok(())
    }

    async fn debug_account_range(
        &self,
        _block_number: BlockNumberOrTag,
        _start: Bytes,
        _max_results: u64,
        _nocode: bool,
        _nostorage: bool,
        _incompletes: bool,
    ) -> RpcResult<()> {
        Ok(())
    }

    async fn debug_block_profile(&self, _file: String, _seconds: u64) -> RpcResult<()> {
        Ok(())
    }

    async fn debug_chaindb_compact(&self) -> RpcResult<()> {
        Ok(())
    }

    async fn debug_chaindb_property(&self, _property: String) -> RpcResult<()> {
        Ok(())
    }

    async fn debug_cpu_profile(&self, _file: String, _seconds: u64) -> RpcResult<()> {
        Ok(())
    }

    async fn debug_db_ancient(&self, _kind: String, _number: u64) -> RpcResult<()> {
        Ok(())
    }

    async fn debug_db_ancients(&self) -> RpcResult<()> {
        Ok(())
    }

    async fn debug_db_get(&self, _key: String) -> RpcResult<()> {
        Ok(())
    }

    async fn debug_dump_block(&self, _number: BlockId) -> RpcResult<()> {
        Ok(())
    }

    async fn debug_free_os_memory(&self) -> RpcResult<()> {
        Ok(())
    }

    async fn debug_freeze_client(&self, _node: String) -> RpcResult<()> {
        Ok(())
    }

    async fn debug_gc_stats(&self) -> RpcResult<()> {
        Ok(())
    }

    async fn debug_get_accessible_state(
        &self,
        _from: BlockNumberOrTag,
        _to: BlockNumberOrTag,
    ) -> RpcResult<()> {
        Ok(())
    }

    async fn debug_get_modified_accounts_by_hash(
        &self,
        _start_hash: B256,
        _end_hash: B256,
    ) -> RpcResult<()> {
        Ok(())
    }

    async fn debug_get_modified_accounts_by_number(
        &self,
        _start_number: u64,
        _end_number: u64,
    ) -> RpcResult<()> {
        Ok(())
    }

    async fn debug_go_trace(&self, _file: String, _seconds: u64) -> RpcResult<()> {
        Ok(())
    }

    async fn debug_intermediate_roots(
        &self,
        _block_hash: B256,
        _opts: Option<GethDebugTracingCallOptions>,
    ) -> RpcResult<()> {
        Ok(())
    }

    async fn debug_mem_stats(&self) -> RpcResult<()> {
        Ok(())
    }

    async fn debug_mutex_profile(&self, _file: String, _nsec: u64) -> RpcResult<()> {
        Ok(())
    }

    async fn debug_preimage(&self, _hash: B256) -> RpcResult<()> {
        Ok(())
    }

    async fn debug_print_block(&self, _number: u64) -> RpcResult<()> {
        Ok(())
    }

    async fn debug_seed_hash(&self, _number: u64) -> RpcResult<B256> {
        Ok(Default::default())
    }

    async fn debug_set_block_profile_rate(&self, _rate: u64) -> RpcResult<()> {
        Ok(())
    }

    async fn debug_set_gc_percent(&self, _v: i32) -> RpcResult<()> {
        Ok(())
    }

    async fn debug_set_head(&self, _number: u64) -> RpcResult<()> {
        Ok(())
    }

    async fn debug_set_mutex_profile_fraction(&self, _rate: i32) -> RpcResult<()> {
        Ok(())
    }

    async fn debug_set_trie_flush_interval(&self, _interval: String) -> RpcResult<()> {
        Ok(())
    }

    async fn debug_stacks(&self) -> RpcResult<()> {
        Ok(())
    }

    async fn debug_standard_trace_bad_block_to_file(
        &self,
        _block: BlockNumberOrTag,
        _opts: Option<GethDebugTracingCallOptions>,
    ) -> RpcResult<()> {
        Ok(())
    }

    async fn debug_standard_trace_block_to_file(
        &self,
        _block: BlockNumberOrTag,
        _opts: Option<GethDebugTracingCallOptions>,
    ) -> RpcResult<()> {
        Ok(())
    }

    async fn debug_start_cpu_profile(&self, _file: String) -> RpcResult<()> {
        Ok(())
    }

    async fn debug_start_go_trace(&self, _file: String) -> RpcResult<()> {
        Ok(())
    }

    async fn debug_stop_cpu_profile(&self) -> RpcResult<()> {
        Ok(())
    }

    async fn debug_stop_go_trace(&self) -> RpcResult<()> {
        Ok(())
    }

    async fn debug_storage_range_at(
        &self,
        _block_hash: B256,
        _tx_idx: usize,
        _contract_address: Address,
        _key_start: B256,
        _max_result: u64,
    ) -> RpcResult<()> {
        Ok(())
    }

    async fn debug_trace_bad_block(
        &self,
        _block_hash: B256,
        _opts: Option<GethDebugTracingCallOptions>,
    ) -> RpcResult<()> {
        Ok(())
    }

    async fn debug_verbosity(&self, _level: usize) -> RpcResult<()> {
        Ok(())
    }

    async fn debug_vmodule(&self, _pattern: String) -> RpcResult<()> {
        Ok(())
    }

    async fn debug_write_block_profile(&self, _file: String) -> RpcResult<()> {
        Ok(())
    }

    async fn debug_write_mem_profile(&self, _file: String) -> RpcResult<()> {
        Ok(())
    }

    async fn debug_write_mutex_profile(&self, _file: String) -> RpcResult<()> {
        Ok(())
    }
}

impl<Provider, Eth> std::fmt::Debug for DebugApi<Provider, Eth> {
    fn fmt(&self, f: &mut std::fmt::Formatter<'_>) -> std::fmt::Result {
        f.debug_struct("DebugApi").finish_non_exhaustive()
    }
}

impl<Provider, Eth> Clone for DebugApi<Provider, Eth> {
    fn clone(&self) -> Self {
        Self { inner: Arc::clone(&self.inner) }
    }
}

struct DebugApiInner<Provider, Eth> {
    /// The provider that can interact with the chain.
    provider: Provider,
    /// The implementation of `eth` API
    eth_api: Eth,
    // restrict the number of concurrent calls to blocking calls
    blocking_task_guard: BlockingTaskGuard,
}<|MERGE_RESOLUTION|>--- conflicted
+++ resolved
@@ -16,11 +16,7 @@
 use reth_rpc_eth_api::{
     result::internal_rpc_err,
     revm_utils::prepare_call_env,
-<<<<<<< HEAD
-    servers::{EthApiSpec, EthTransactions, LoadBlock, LoadTransaction, TraceExt},
-=======
     servers::{EthApiSpec, EthTransactions, TraceExt},
->>>>>>> 0f1afac4
     EthApiError, EthResult, StateCacheDb, ToRpcResult,
 };
 use reth_rpc_types::{
@@ -74,11 +70,7 @@
         + StateProviderFactory
         + EvmEnvProvider
         + 'static,
-<<<<<<< HEAD
-    Eth: LoadTransaction + LoadBlock + TraceExt + 'static,
-=======
     Eth: TraceExt + 'static,
->>>>>>> 0f1afac4
 {
     /// Acquires a permit to execute a tracing call.
     async fn acquire_trace_permit(&self) -> Result<OwnedSemaphorePermit, AcquireError> {
@@ -644,11 +636,7 @@
         + StateProviderFactory
         + EvmEnvProvider
         + 'static,
-<<<<<<< HEAD
-    Eth: EthApiSpec + EthTransactions + LoadBlock + TraceExt + 'static,
-=======
     Eth: EthApiSpec + EthTransactions + TraceExt + 'static,
->>>>>>> 0f1afac4
 {
     /// Handler for `debug_getRawHeader`
     async fn raw_header(&self, block_id: BlockId) -> RpcResult<Bytes> {
