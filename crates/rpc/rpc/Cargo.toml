--- conflicted
+++ resolved
@@ -29,16 +29,11 @@
 reth-rpc-types-compat.workspace = true
 revm-inspectors = { workspace = true, features = ["js-tracer"] }
 reth-network-peers.workspace = true
-reth-execution-types.workspace = true
 
 # eth
 alloy-rlp.workspace = true
 alloy-primitives.workspace = true
-<<<<<<< HEAD
-=======
-alloy-sol-types.workspace = true
 alloy-genesis.workspace = true
->>>>>>> 554e8b19
 revm = { workspace = true, features = [
     "optional_block_gas_limit",
     "optional_eip3607",
