use crate::{
    backfill::{BackfillAction, BackfillSyncState},
    chain::FromOrchestrator,
    engine::{DownloadRequest, EngineApiEvent, EngineApiKind, EngineApiRequest, FromEngine},
    persistence::PersistenceHandle,
    tree::{
        cached_state::{CachedStateMetrics, CachedStateProvider, ProviderCacheBuilder},
        metrics::EngineApiMetrics,
    },
};
use alloy_consensus::{transaction::Recovered, BlockHeader};
use alloy_eips::BlockNumHash;
use alloy_primitives::{
    keccak256,
    map::{B256Set, HashMap, HashSet},
    BlockNumber, B256, U256,
};
use alloy_rpc_types_engine::{
    ForkchoiceState, PayloadStatus, PayloadStatusEnum, PayloadValidationError,
};
use block_buffer::BlockBuffer;
use cached_state::{ProviderCaches, SavedCache};
use error::{InsertBlockError, InsertBlockErrorKind, InsertBlockFatalError};
use persistence_state::CurrentPersistenceAction;
use reth_chain_state::{
    CanonicalInMemoryState, ExecutedBlock, ExecutedBlockWithTrieUpdates,
    MemoryOverlayStateProvider, NewCanonicalChain,
};
use reth_consensus::{Consensus, FullConsensus, PostExecutionInput};
pub use reth_engine_primitives::InvalidBlockHook;
use reth_engine_primitives::{
    BeaconConsensusEngineEvent, BeaconEngineMessage, BeaconOnNewPayloadError, EngineTypes,
    EngineValidator, ExecutionPayload, ForkchoiceStateTracker, OnForkChoiceUpdated,
};
use reth_errors::{ConsensusError, ProviderResult};
use reth_ethereum_primitives::EthPrimitives;
use reth_evm::{
    execute::BlockExecutorProvider,
    system_calls::{NoopHook, OnStateHook},
    ConfigureEvm, Evm, TransactionEnv,
};
use reth_payload_builder::PayloadBuilderHandle;
use reth_payload_builder_primitives::PayloadBuilder;
use reth_payload_primitives::{EngineApiMessageVersion, PayloadBuilderAttributes};
use reth_primitives_traits::{
    Block, GotExpected, NodePrimitives, RecoveredBlock, SealedBlock, SealedHeader,
    SignedTransaction,
};
use reth_provider::{
    providers::ConsistentDbView, BlockReader, DBProvider, DatabaseProviderFactory,
    ExecutionOutcome, HashedPostStateProvider, ProviderError, StateCommitmentProvider,
    StateProviderBox, StateProviderFactory, StateReader, StateRootProvider, TransactionVariant,
};
use reth_revm::{cancelled::ManualCancel, database::StateProviderDatabase};
use reth_stages_api::ControlFlow;
use reth_trie::{
    trie_cursor::InMemoryTrieCursorFactory, updates::TrieUpdates, HashedPostState,
    MultiProofTargets, TrieInput,
};
use reth_trie_db::DatabaseTrieCursorFactory;
use reth_trie_parallel::root::{ParallelStateRoot, ParallelStateRootError};
use revm_primitives::ResultAndState;
use root::{
    StateRootComputeOutcome, StateRootConfig, StateRootHandle, StateRootMessage, StateRootTask,
};
use std::{
    cmp::Ordering,
    collections::{btree_map, hash_map, BTreeMap, VecDeque},
    fmt::Debug,
    ops::Bound,
    sync::{
        mpsc::{Receiver, RecvError, RecvTimeoutError, Sender},
        Arc, RwLock,
    },
    time::{Duration, Instant},
};
use tokio::sync::{
    mpsc::{unbounded_channel, UnboundedReceiver, UnboundedSender},
    oneshot::{self, error::TryRecvError},
};
use tracing::*;

mod block_buffer;
mod cached_state;
pub mod config;
pub mod error;
mod invalid_block_hook;
mod invalid_headers;
mod metrics;
mod persistence_state;
pub mod root;
mod trie_updates;

use crate::tree::{
    config::MIN_BLOCKS_FOR_PIPELINE_RUN, error::AdvancePersistenceError,
    invalid_headers::InvalidHeaderCache,
};
pub use config::TreeConfig;
pub use invalid_block_hook::{InvalidBlockHooks, NoopInvalidBlockHook};
pub use persistence_state::PersistenceState;
use trie_updates::compare_trie_updates;

/// Keeps track of the state of the tree.
///
/// ## Invariants
///
/// - This only stores blocks that are connected to the canonical chain.
/// - All executed blocks are valid and have been executed.
#[derive(Debug, Default)]
pub struct TreeState<N: NodePrimitives = EthPrimitives> {
    /// __All__ unique executed blocks by block hash that are connected to the canonical chain.
    ///
    /// This includes blocks of all forks.
    blocks_by_hash: HashMap<B256, ExecutedBlockWithTrieUpdates<N>>,
    /// Executed blocks grouped by their respective block number.
    ///
    /// This maps unique block number to all known blocks for that height.
    ///
    /// Note: there can be multiple blocks at the same height due to forks.
    blocks_by_number: BTreeMap<BlockNumber, Vec<ExecutedBlockWithTrieUpdates<N>>>,
    /// Map of any parent block hash to its children.
    parent_to_child: HashMap<B256, HashSet<B256>>,
    /// Map of hash to trie updates for canonical blocks that are persisted but not finalized.
    ///
    /// Contains the block number for easy removal.
    persisted_trie_updates: HashMap<B256, (BlockNumber, Arc<TrieUpdates>)>,
    /// Currently tracked canonical head of the chain.
    current_canonical_head: BlockNumHash,
}

impl<N: NodePrimitives> TreeState<N> {
    /// Returns a new, empty tree state that points to the given canonical head.
    fn new(current_canonical_head: BlockNumHash) -> Self {
        Self {
            blocks_by_hash: HashMap::default(),
            blocks_by_number: BTreeMap::new(),
            current_canonical_head,
            parent_to_child: HashMap::default(),
            persisted_trie_updates: HashMap::default(),
        }
    }

    /// Returns the number of executed blocks stored.
    fn block_count(&self) -> usize {
        self.blocks_by_hash.len()
    }

    /// Returns the [`ExecutedBlockWithTrieUpdates`] by hash.
    fn executed_block_by_hash(&self, hash: B256) -> Option<&ExecutedBlockWithTrieUpdates<N>> {
        self.blocks_by_hash.get(&hash)
    }

    /// Returns the block by hash.
    fn block_by_hash(&self, hash: B256) -> Option<Arc<SealedBlock<N::Block>>> {
        self.blocks_by_hash.get(&hash).map(|b| Arc::new(b.recovered_block().sealed_block().clone()))
    }

    /// Returns all available blocks for the given hash that lead back to the canonical chain, from
    /// newest to oldest. And the parent hash of the oldest block that is missing from the buffer.
    ///
    /// Returns `None` if the block for the given hash is not found.
    fn blocks_by_hash(&self, hash: B256) -> Option<(B256, Vec<ExecutedBlockWithTrieUpdates<N>>)> {
        let block = self.blocks_by_hash.get(&hash).cloned()?;
        let mut parent_hash = block.recovered_block().parent_hash();
        let mut blocks = vec![block];
        while let Some(executed) = self.blocks_by_hash.get(&parent_hash) {
            parent_hash = executed.recovered_block().parent_hash();
            blocks.push(executed.clone());
        }

        Some((parent_hash, blocks))
    }

    /// Insert executed block into the state.
    fn insert_executed(&mut self, executed: ExecutedBlockWithTrieUpdates<N>) {
        let hash = executed.recovered_block().hash();
        let parent_hash = executed.recovered_block().parent_hash();
        let block_number = executed.recovered_block().number();

        if self.blocks_by_hash.contains_key(&hash) {
            return;
        }

        self.blocks_by_hash.insert(hash, executed.clone());

        self.blocks_by_number.entry(block_number).or_default().push(executed);

        self.parent_to_child.entry(parent_hash).or_default().insert(hash);

        for children in self.parent_to_child.values_mut() {
            children.retain(|child| self.blocks_by_hash.contains_key(child));
        }
    }

    /// Remove single executed block by its hash.
    ///
    /// ## Returns
    ///
    /// The removed block and the block hashes of its children.
    fn remove_by_hash(
        &mut self,
        hash: B256,
    ) -> Option<(ExecutedBlockWithTrieUpdates<N>, HashSet<B256>)> {
        let executed = self.blocks_by_hash.remove(&hash)?;

        // Remove this block from collection of children of its parent block.
        let parent_entry = self.parent_to_child.entry(executed.recovered_block().parent_hash());
        if let hash_map::Entry::Occupied(mut entry) = parent_entry {
            entry.get_mut().remove(&hash);

            if entry.get().is_empty() {
                entry.remove();
            }
        }

        // Remove point to children of this block.
        let children = self.parent_to_child.remove(&hash).unwrap_or_default();

        // Remove this block from `blocks_by_number`.
        let block_number_entry = self.blocks_by_number.entry(executed.recovered_block().number());
        if let btree_map::Entry::Occupied(mut entry) = block_number_entry {
            // We have to find the index of the block since it exists in a vec
            if let Some(index) = entry.get().iter().position(|b| b.recovered_block().hash() == hash)
            {
                entry.get_mut().swap_remove(index);

                // If there are no blocks left then remove the entry for this block
                if entry.get().is_empty() {
                    entry.remove();
                }
            }
        }

        Some((executed, children))
    }

    /// Returns whether or not the hash is part of the canonical chain.
    pub(crate) fn is_canonical(&self, hash: B256) -> bool {
        let mut current_block = self.current_canonical_head.hash;
        if current_block == hash {
            return true
        }

        while let Some(executed) = self.blocks_by_hash.get(&current_block) {
            current_block = executed.recovered_block().parent_hash();
            if current_block == hash {
                return true
            }
        }

        false
    }

    /// Removes canonical blocks below the upper bound, only if the last persisted hash is
    /// part of the canonical chain.
    pub(crate) fn remove_canonical_until(
        &mut self,
        upper_bound: BlockNumber,
        last_persisted_hash: B256,
    ) {
        debug!(target: "engine::tree", ?upper_bound, ?last_persisted_hash, "Removing canonical blocks from the tree");

        // If the last persisted hash is not canonical, then we don't want to remove any canonical
        // blocks yet.
        if !self.is_canonical(last_persisted_hash) {
            return
        }

        // First, let's walk back the canonical chain and remove canonical blocks lower than the
        // upper bound
        let mut current_block = self.current_canonical_head.hash;
        while let Some(executed) = self.blocks_by_hash.get(&current_block) {
            current_block = executed.recovered_block().parent_hash();
            if executed.recovered_block().number() <= upper_bound {
                debug!(target: "engine::tree", num_hash=?executed.recovered_block().num_hash(), "Attempting to remove block walking back from the head");
                if let Some((removed, _)) = self.remove_by_hash(executed.recovered_block().hash()) {
                    debug!(target: "engine::tree", num_hash=?removed.recovered_block().num_hash(), "Removed block walking back from the head");
                    // finally, move the trie updates
                    self.persisted_trie_updates.insert(
                        removed.recovered_block().hash(),
                        (removed.recovered_block().number(), removed.trie),
                    );
                }
            }
        }
        debug!(target: "engine::tree", ?upper_bound, ?last_persisted_hash, "Removed canonical blocks from the tree");
    }

    /// Removes all blocks that are below the finalized block, as well as removing non-canonical
    /// sidechains that fork from below the finalized block.
    pub(crate) fn prune_finalized_sidechains(&mut self, finalized_num_hash: BlockNumHash) {
        let BlockNumHash { number: finalized_num, hash: finalized_hash } = finalized_num_hash;

        // We remove disconnected sidechains in three steps:
        // * first, remove everything with a block number __below__ the finalized block.
        // * next, we populate a vec with parents __at__ the finalized block.
        // * finally, we iterate through the vec, removing children until the vec is empty
        // (BFS).

        // We _exclude_ the finalized block because we will be dealing with the blocks __at__
        // the finalized block later.
        let blocks_to_remove = self
            .blocks_by_number
            .range((Bound::Unbounded, Bound::Excluded(finalized_num)))
            .flat_map(|(_, blocks)| blocks.iter().map(|b| b.recovered_block().hash()))
            .collect::<Vec<_>>();
        for hash in blocks_to_remove {
            if let Some((removed, _)) = self.remove_by_hash(hash) {
                debug!(target: "engine::tree", num_hash=?removed.recovered_block().num_hash(), "Removed finalized sidechain block");
            }
        }

        // remove trie updates that are below the finalized block
        self.persisted_trie_updates.retain(|_, (block_num, _)| *block_num > finalized_num);

        // The only block that should remain at the `finalized` number now, is the finalized
        // block, if it exists.
        //
        // For all other blocks, we  first put their children into this vec.
        // Then, we will iterate over them, removing them, adding their children, etc etc,
        // until the vec is empty.
        let mut blocks_to_remove = self.blocks_by_number.remove(&finalized_num).unwrap_or_default();

        // re-insert the finalized hash if we removed it
        if let Some(position) =
            blocks_to_remove.iter().position(|b| b.recovered_block().hash() == finalized_hash)
        {
            let finalized_block = blocks_to_remove.swap_remove(position);
            self.blocks_by_number.insert(finalized_num, vec![finalized_block]);
        }

        let mut blocks_to_remove = blocks_to_remove
            .into_iter()
            .map(|e| e.recovered_block().hash())
            .collect::<VecDeque<_>>();
        while let Some(block) = blocks_to_remove.pop_front() {
            if let Some((removed, children)) = self.remove_by_hash(block) {
                debug!(target: "engine::tree", num_hash=?removed.recovered_block().num_hash(), "Removed finalized sidechain child block");
                blocks_to_remove.extend(children);
            }
        }
    }

    /// Remove all blocks up to __and including__ the given block number.
    ///
    /// If a finalized hash is provided, the only non-canonical blocks which will be removed are
    /// those which have a fork point at or below the finalized hash.
    ///
    /// Canonical blocks below the upper bound will still be removed.
    ///
    /// NOTE: if the finalized block is greater than the upper bound, the only blocks that will be
    /// removed are canonical blocks and sidechains that fork below the `upper_bound`. This is the
    /// same behavior as if the `finalized_num` were `Some(upper_bound)`.
    pub(crate) fn remove_until(
        &mut self,
        upper_bound: BlockNumHash,
        last_persisted_hash: B256,
        finalized_num_hash: Option<BlockNumHash>,
    ) {
        debug!(target: "engine::tree", ?upper_bound, ?finalized_num_hash, "Removing blocks from the tree");

        // If the finalized num is ahead of the upper bound, and exists, we need to instead ensure
        // that the only blocks removed, are canonical blocks less than the upper bound
        let finalized_num_hash = finalized_num_hash.map(|mut finalized| {
            if upper_bound.number < finalized.number {
                finalized = upper_bound;
                debug!(target: "engine::tree", ?finalized, "Adjusted upper bound");
            }
            finalized
        });

        // We want to do two things:
        // * remove canonical blocks that are persisted
        // * remove forks whose root are below the finalized block
        // We can do this in 2 steps:
        // * remove all canonical blocks below the upper bound
        // * fetch the number of the finalized hash, removing any sidechains that are __below__ the
        // finalized block
        self.remove_canonical_until(upper_bound.number, last_persisted_hash);

        // Now, we have removed canonical blocks (assuming the upper bound is above the finalized
        // block) and only have sidechains below the finalized block.
        if let Some(finalized_num_hash) = finalized_num_hash {
            self.prune_finalized_sidechains(finalized_num_hash);
        }
    }

    /// Determines if the second block is a direct descendant of the first block.
    ///
    /// If the two blocks are the same, this returns `false`.
    fn is_descendant(&self, first: BlockNumHash, second: &N::BlockHeader) -> bool {
        // If the second block's parent is the first block's hash, then it is a direct descendant
        // and we can return early.
        if second.parent_hash() == first.hash {
            return true
        }

        // If the second block is lower than, or has the same block number, they are not
        // descendants.
        if second.number() <= first.number {
            return false
        }

        // iterate through parents of the second until we reach the number
        let Some(mut current_block) = self.block_by_hash(second.parent_hash()) else {
            // If we can't find its parent in the tree, we can't continue, so return false
            return false
        };

        while current_block.number() > first.number + 1 {
            let Some(block) = self.block_by_hash(current_block.header().parent_hash()) else {
                // If we can't find its parent in the tree, we can't continue, so return false
                return false
            };

            current_block = block;
        }

        // Now the block numbers should be equal, so we compare hashes.
        current_block.parent_hash() == first.hash
    }

    /// Updates the canonical head to the given block.
    fn set_canonical_head(&mut self, new_head: BlockNumHash) {
        self.current_canonical_head = new_head;
    }

    /// Returns the tracked canonical head.
    const fn canonical_head(&self) -> &BlockNumHash {
        &self.current_canonical_head
    }

    /// Returns the block hash of the canonical head.
    const fn canonical_block_hash(&self) -> B256 {
        self.canonical_head().hash
    }

    /// Returns the block number of the canonical head.
    const fn canonical_block_number(&self) -> BlockNumber {
        self.canonical_head().number
    }

    /// Returns a builder for creating state providers for the given hash.
    ///
    /// This is used to optimize state provider creation in parallel execution contexts.
    pub fn state_provider_builder<P>(
        &self,
        provider: P,
        hash: B256,
    ) -> Option<StateProviderBuilder<N, P>>
    where
        P: BlockReader + StateProviderFactory + StateReader + StateCommitmentProvider + Clone,
    {
        let (historical, blocks) = self.blocks_by_hash(hash)?;
        Some(StateProviderBuilder { provider, historical, blocks })
    }
}

/// A builder for creating state providers that can be used across threads.
#[derive(Clone, Debug)]
pub struct StateProviderBuilder<N: NodePrimitives, P> {
    /// The provider instance used to fetch historical state.
    provider: P,
    /// The historical block hash to fetch state from.
    historical: B256,
    /// The blocks that form the chain from historical to target.
    blocks: Vec<ExecutedBlockWithTrieUpdates<N>>,
}

impl<N: NodePrimitives, P> StateProviderBuilder<N, P>
where
    P: BlockReader + StateProviderFactory + StateReader + StateCommitmentProvider + Clone,
{
    /// Creates a new state provider from this builder.
    pub fn build(&self) -> ProviderResult<StateProviderBox> {
        let historical = self.provider.state_by_block_hash(self.historical)?;
        Ok(Box::new(MemoryOverlayStateProvider::new(historical, self.blocks.clone())))
    }
}

/// Tracks the state of the engine api internals.
///
/// This type is not shareable.
#[derive(Debug)]
pub struct EngineApiTreeState<N: NodePrimitives> {
    /// Tracks the state of the blockchain tree.
    tree_state: TreeState<N>,
    /// Tracks the forkchoice state updates received by the CL.
    forkchoice_state_tracker: ForkchoiceStateTracker,
    /// Buffer of detached blocks.
    buffer: BlockBuffer<N::Block>,
    /// Tracks the header of invalid payloads that were rejected by the engine because they're
    /// invalid.
    invalid_headers: InvalidHeaderCache,
}

impl<N: NodePrimitives> EngineApiTreeState<N> {
    fn new(
        block_buffer_limit: u32,
        max_invalid_header_cache_length: u32,
        canonical_block: BlockNumHash,
    ) -> Self {
        Self {
            invalid_headers: InvalidHeaderCache::new(max_invalid_header_cache_length),
            buffer: BlockBuffer::new(block_buffer_limit),
            tree_state: TreeState::new(canonical_block),
            forkchoice_state_tracker: ForkchoiceStateTracker::default(),
        }
    }
}

/// The outcome of a tree operation.
#[derive(Debug)]
pub struct TreeOutcome<T> {
    /// The outcome of the operation.
    pub outcome: T,
    /// An optional event to tell the caller to do something.
    pub event: Option<TreeEvent>,
}

impl<T> TreeOutcome<T> {
    /// Create new tree outcome.
    pub const fn new(outcome: T) -> Self {
        Self { outcome, event: None }
    }

    /// Set event on the outcome.
    pub fn with_event(mut self, event: TreeEvent) -> Self {
        self.event = Some(event);
        self
    }
}

/// Events that are triggered by Tree Chain
#[derive(Debug)]
pub enum TreeEvent {
    /// Tree action is needed.
    TreeAction(TreeAction),
    /// Backfill action is needed.
    BackfillAction(BackfillAction),
    /// Block download is needed.
    Download(DownloadRequest),
}

impl TreeEvent {
    /// Returns true if the event is a backfill action.
    const fn is_backfill_action(&self) -> bool {
        matches!(self, Self::BackfillAction(_))
    }
}

/// The actions that can be performed on the tree.
#[derive(Debug)]
pub enum TreeAction {
    /// Make target canonical.
    MakeCanonical {
        /// The sync target head hash
        sync_target_head: B256,
    },
}

/// The engine API tree handler implementation.
///
/// This type is responsible for processing engine API requests, maintaining the canonical state and
/// emitting events.
pub struct EngineApiTreeHandler<N, P, E, T, V, C>
where
    N: NodePrimitives,
    T: EngineTypes,
{
    provider: P,
    executor_provider: E,
    evm_config: C,
    consensus: Arc<dyn FullConsensus<N, Error = ConsensusError>>,
    payload_validator: V,
    /// Keeps track of internals such as executed and buffered blocks.
    state: EngineApiTreeState<N>,
    /// The half for sending messages to the engine.
    ///
    /// This is kept so that we can queue in messages to ourself that we can process later, for
    /// example distributing workload across multiple messages that would otherwise take too long
    /// to process. E.g. we might receive a range of downloaded blocks and we want to process
    /// them one by one so that we can handle incoming engine API in between and don't become
    /// unresponsive. This can happen during live sync transition where we're trying to close the
    /// gap (up to 3 epochs of blocks in the worst case).
    incoming_tx: Sender<FromEngine<EngineApiRequest<T, N>, N::Block>>,
    /// Incoming engine API requests.
    incoming: Receiver<FromEngine<EngineApiRequest<T, N>, N::Block>>,
    /// Outgoing events that are emitted to the handler.
    outgoing: UnboundedSender<EngineApiEvent<N>>,
    /// Channels to the persistence layer.
    persistence: PersistenceHandle<N>,
    /// Tracks the state changes of the persistence task.
    persistence_state: PersistenceState,
    /// Flag indicating the state of the node's backfill synchronization process.
    backfill_sync_state: BackfillSyncState,
    /// Keeps track of the state of the canonical chain that isn't persisted yet.
    /// This is intended to be accessed from external sources, such as rpc.
    canonical_in_memory_state: CanonicalInMemoryState<N>,
    /// Handle to the payload builder that will receive payload attributes for valid forkchoice
    /// updates
    payload_builder: PayloadBuilderHandle<T>,
    /// Configuration settings.
    config: TreeConfig,
    /// Metrics for the engine api.
    metrics: EngineApiMetrics,
    /// An invalid block hook.
    invalid_block_hook: Box<dyn InvalidBlockHook<N>>,
    /// The engine API variant of this handler
    engine_kind: EngineApiKind,
    /// The most recent cache used for execution.
    most_recent_cache: Option<SavedCache>,
    /// Thread pool used for the state root task and prewarming
    thread_pool: Arc<rayon::ThreadPool>,
}

impl<N, P: Debug, E: Debug, T: EngineTypes + Debug, V: Debug, C: Debug> std::fmt::Debug
    for EngineApiTreeHandler<N, P, E, T, V, C>
where
    N: NodePrimitives,
{
    fn fmt(&self, f: &mut std::fmt::Formatter<'_>) -> std::fmt::Result {
        f.debug_struct("EngineApiTreeHandler")
            .field("provider", &self.provider)
            .field("evm_config", &self.evm_config)
            .field("executor_provider", &self.executor_provider)
            .field("consensus", &self.consensus)
            .field("payload_validator", &self.payload_validator)
            .field("state", &self.state)
            .field("incoming_tx", &self.incoming_tx)
            .field("persistence", &self.persistence)
            .field("persistence_state", &self.persistence_state)
            .field("backfill_sync_state", &self.backfill_sync_state)
            .field("canonical_in_memory_state", &self.canonical_in_memory_state)
            .field("payload_builder", &self.payload_builder)
            .field("config", &self.config)
            .field("metrics", &self.metrics)
            .field("invalid_block_hook", &format!("{:p}", self.invalid_block_hook))
            .field("engine_kind", &self.engine_kind)
            .finish()
    }
}

impl<N, P, E, T, V, C> EngineApiTreeHandler<N, P, E, T, V, C>
where
    N: NodePrimitives,
    P: DatabaseProviderFactory
        + BlockReader<Block = N::Block, Header = N::BlockHeader>
        + StateProviderFactory
        + StateReader<Receipt = N::Receipt>
        + StateCommitmentProvider
        + HashedPostStateProvider
        + Clone
        + 'static,
    <P as DatabaseProviderFactory>::Provider:
        BlockReader<Block = N::Block, Header = N::BlockHeader>,
    E: BlockExecutorProvider<Primitives = N>,
    C: ConfigureEvm<Header = N::BlockHeader, Transaction = N::SignedTx>,
    T: EngineTypes,
    V: EngineValidator<T, Block = N::Block>,
{
    /// Creates a new [`EngineApiTreeHandler`].
    #[expect(clippy::too_many_arguments)]
    pub fn new(
        provider: P,
        executor_provider: E,
        consensus: Arc<dyn FullConsensus<N, Error = ConsensusError>>,
        payload_validator: V,
        outgoing: UnboundedSender<EngineApiEvent<N>>,
        state: EngineApiTreeState<N>,
        canonical_in_memory_state: CanonicalInMemoryState<N>,
        persistence: PersistenceHandle<N>,
        persistence_state: PersistenceState,
        payload_builder: PayloadBuilderHandle<T>,
        config: TreeConfig,
        engine_kind: EngineApiKind,
        evm_config: C,
    ) -> Self {
        let (incoming_tx, incoming) = std::sync::mpsc::channel();

        let num_threads = root::thread_pool_size();

        let thread_pool = Arc::new(
            rayon::ThreadPoolBuilder::new()
                .num_threads(num_threads)
                .thread_name(|i| format!("srt-worker-{}", i))
                .build()
                .expect("Failed to create proof worker thread pool"),
        );

        Self {
            provider,
            executor_provider,
            evm_config,
            consensus,
            payload_validator,
            incoming,
            outgoing,
            persistence,
            persistence_state,
            backfill_sync_state: BackfillSyncState::Idle,
            state,
            canonical_in_memory_state,
            payload_builder,
            config,
            metrics: Default::default(),
            incoming_tx,
            invalid_block_hook: Box::new(NoopInvalidBlockHook),
            engine_kind,
            most_recent_cache: None,
            thread_pool,
        }
    }

    /// Sets the invalid block hook.
    fn set_invalid_block_hook(&mut self, invalid_block_hook: Box<dyn InvalidBlockHook<N>>) {
        self.invalid_block_hook = invalid_block_hook;
    }

    /// Creates a new [`EngineApiTreeHandler`] instance and spawns it in its
    /// own thread.
    ///
    /// Returns the sender through which incoming requests can be sent to the task and the receiver
    /// end of a [`EngineApiEvent`] unbounded channel to receive events from the engine.
    #[expect(clippy::complexity)]
    pub fn spawn_new(
        provider: P,
        executor_provider: E,
        consensus: Arc<dyn FullConsensus<N, Error = ConsensusError>>,
        payload_validator: V,
        persistence: PersistenceHandle<N>,
        payload_builder: PayloadBuilderHandle<T>,
        canonical_in_memory_state: CanonicalInMemoryState<N>,
        config: TreeConfig,
        invalid_block_hook: Box<dyn InvalidBlockHook<N>>,
        kind: EngineApiKind,
        evm_config: C,
    ) -> (Sender<FromEngine<EngineApiRequest<T, N>, N::Block>>, UnboundedReceiver<EngineApiEvent<N>>)
    {
        let best_block_number = provider.best_block_number().unwrap_or(0);
        let header = provider.sealed_header(best_block_number).ok().flatten().unwrap_or_default();

        let persistence_state = PersistenceState {
            last_persisted_block: BlockNumHash::new(best_block_number, header.hash()),
            rx: None,
            remove_above_state: VecDeque::new(),
        };

        let (tx, outgoing) = unbounded_channel();
        let state = EngineApiTreeState::new(
            config.block_buffer_limit(),
            config.max_invalid_header_cache_length(),
            header.num_hash(),
        );

        let mut task = Self::new(
            provider,
            executor_provider,
            consensus,
            payload_validator,
            tx,
            state,
            canonical_in_memory_state,
            persistence,
            persistence_state,
            payload_builder,
            config,
            kind,
            evm_config,
        );
        task.set_invalid_block_hook(invalid_block_hook);
        let incoming = task.incoming_tx.clone();
        std::thread::Builder::new().name("Tree Task".to_string()).spawn(|| task.run()).unwrap();
        (incoming, outgoing)
    }

    /// Returns a new [`Sender`] to send messages to this type.
    pub fn sender(&self) -> Sender<FromEngine<EngineApiRequest<T, N>, N::Block>> {
        self.incoming_tx.clone()
    }

    /// Run the engine API handler.
    ///
    /// This will block the current thread and process incoming messages.
    pub fn run(mut self) {
        loop {
            match self.try_recv_engine_message() {
                Ok(Some(msg)) => {
                    debug!(target: "engine::tree", %msg, "received new engine message");
                    if let Err(fatal) = self.on_engine_message(msg) {
                        error!(target: "engine::tree", %fatal, "insert block fatal error");
                        return
                    }
                }
                Ok(None) => {
                    debug!(target: "engine::tree", "received no engine message for some time, while waiting for persistence task to complete");
                }
                Err(_err) => {
                    error!(target: "engine::tree", "Engine channel disconnected");
                    return
                }
            }

            if let Err(err) = self.advance_persistence() {
                error!(target: "engine::tree", %err, "Advancing persistence failed");
                return
            }
        }
    }

    /// Invoked when previously requested blocks were downloaded.
    ///
    /// If the block count exceeds the configured batch size we're allowed to execute at once, this
    /// will execute the first batch and send the remaining blocks back through the channel so that
    /// block request processing isn't blocked for a long time.
    fn on_downloaded(
        &mut self,
        mut blocks: Vec<RecoveredBlock<N::Block>>,
    ) -> Result<Option<TreeEvent>, InsertBlockFatalError> {
        if blocks.is_empty() {
            // nothing to execute
            return Ok(None)
        }

        trace!(target: "engine::tree", block_count = %blocks.len(), "received downloaded blocks");
        let batch = self.config.max_execute_block_batch_size().min(blocks.len());
        for block in blocks.drain(..batch) {
            if let Some(event) = self.on_downloaded_block(block)? {
                let needs_backfill = event.is_backfill_action();
                self.on_tree_event(event)?;
                if needs_backfill {
                    // can exit early if backfill is needed
                    return Ok(None)
                }
            }
        }

        // if we still have blocks to execute, send them as a followup request
        if !blocks.is_empty() {
            let _ = self.incoming_tx.send(FromEngine::DownloadedBlocks(blocks));
        }

        Ok(None)
    }

    /// When the Consensus layer receives a new block via the consensus gossip protocol,
    /// the transactions in the block are sent to the execution layer in the form of a
    /// [`EngineTypes::ExecutionData`]. The Execution layer executes the transactions and validates
    /// the state in the block header, then passes validation data back to Consensus layer, that
    /// adds the block to the head of its own blockchain and attests to it. The block is then
    /// broadcast over the consensus p2p network in the form of a "Beacon block".
    ///
    /// These responses should adhere to the [Engine API Spec for
    /// `engine_newPayload`](https://github.com/ethereum/execution-apis/blob/main/src/engine/paris.md#specification).
    ///
    /// This returns a [`PayloadStatus`] that represents the outcome of a processed new payload and
    /// returns an error if an internal error occurred.
    #[instrument(level = "trace", skip_all, fields(block_hash = %payload.block_hash(), block_num = %payload.block_number(),), target = "engine::tree")]
    fn on_new_payload(
        &mut self,
        payload: T::ExecutionData,
    ) -> Result<TreeOutcome<PayloadStatus>, InsertBlockFatalError> {
        trace!(target: "engine::tree", "invoked new payload");
        self.metrics.engine.new_payload_messages.increment(1);

        // Ensures that the given payload does not violate any consensus rules that concern the
        // block's layout, like:
        //    - missing or invalid base fee
        //    - invalid extra data
        //    - invalid transactions
        //    - incorrect hash
        //    - the versioned hashes passed with the payload do not exactly match transaction
        //      versioned hashes
        //    - the block does not contain blob transactions if it is pre-cancun
        //
        // This validates the following engine API rule:
        //
        // 3. Given the expected array of blob versioned hashes client software **MUST** run its
        //    validation by taking the following steps:
        //
        //   1. Obtain the actual array by concatenating blob versioned hashes lists
        //      (`tx.blob_versioned_hashes`) of each [blob
        //      transaction](https://eips.ethereum.org/EIPS/eip-4844#new-transaction-type) included
        //      in the payload, respecting the order of inclusion. If the payload has no blob
        //      transactions the expected array **MUST** be `[]`.
        //
        //   2. Return `{status: INVALID, latestValidHash: null, validationError: errorMessage |
        //      null}` if the expected and the actual arrays don't match.
        //
        // This validation **MUST** be instantly run in all cases even during active sync process.
        let parent_hash = payload.parent_hash();
        let block = match self.payload_validator.ensure_well_formed_payload(payload) {
            Ok(block) => block,
            Err(error) => {
                error!(target: "engine::tree", %error, "Invalid payload");
                // we need to convert the error to a payload status (response to the CL)

                let latest_valid_hash =
                    if error.is_block_hash_mismatch() || error.is_invalid_versioned_hashes() {
                        // Engine-API rules:
                        // > `latestValidHash: null` if the blockHash validation has failed (<https://github.com/ethereum/execution-apis/blob/fe8e13c288c592ec154ce25c534e26cb7ce0530d/src/engine/shanghai.md?plain=1#L113>)
                        // > `latestValidHash: null` if the expected and the actual arrays don't match (<https://github.com/ethereum/execution-apis/blob/fe8e13c288c592ec154ce25c534e26cb7ce0530d/src/engine/cancun.md?plain=1#L103>)
                        None
                    } else {
                        self.latest_valid_hash_for_invalid_payload(parent_hash)?
                    };

                let status = PayloadStatusEnum::from(error);
                return Ok(TreeOutcome::new(PayloadStatus::new(status, latest_valid_hash)))
            }
        };

        let block_hash = block.hash();
        let mut lowest_buffered_ancestor = self.lowest_buffered_ancestor_or(block_hash);
        if lowest_buffered_ancestor == block_hash {
            lowest_buffered_ancestor = block.parent_hash();
        }

        // now check the block itself
        if let Some(status) =
            self.check_invalid_ancestor_with_head(lowest_buffered_ancestor, block_hash)?
        {
            return Ok(TreeOutcome::new(status))
        }

        let status = if self.backfill_sync_state.is_idle() {
            let mut latest_valid_hash = None;
            let num_hash = block.num_hash();
            match self.insert_block_without_senders(block) {
                Ok(status) => {
                    let status = match status {
                        InsertPayloadOk::Inserted(BlockStatus::Valid) => {
                            latest_valid_hash = Some(block_hash);
                            self.try_connect_buffered_blocks(num_hash)?;
                            PayloadStatusEnum::Valid
                        }
                        InsertPayloadOk::AlreadySeen(BlockStatus::Valid) => {
                            latest_valid_hash = Some(block_hash);
                            PayloadStatusEnum::Valid
                        }
                        InsertPayloadOk::Inserted(BlockStatus::Disconnected { .. }) |
                        InsertPayloadOk::AlreadySeen(BlockStatus::Disconnected { .. }) => {
                            // not known to be invalid, but we don't know anything else
                            PayloadStatusEnum::Syncing
                        }
                    };

                    PayloadStatus::new(status, latest_valid_hash)
                }
                Err(error) => self.on_insert_block_error(error)?,
            }
        } else if let Err(error) = self.buffer_block_without_senders(block) {
            self.on_insert_block_error(error)?
        } else {
            PayloadStatus::from_status(PayloadStatusEnum::Syncing)
        };

        let mut outcome = TreeOutcome::new(status);
        if outcome.outcome.is_valid() && self.is_sync_target_head(block_hash) {
            // if the block is valid and it is the sync target head, make it canonical
            outcome = outcome.with_event(TreeEvent::TreeAction(TreeAction::MakeCanonical {
                sync_target_head: block_hash,
            }));
        }

        Ok(outcome)
    }

    /// Returns the new chain for the given head.
    ///
    /// This also handles reorgs.
    ///
    /// Note: This does not update the tracked state and instead returns the new chain based on the
    /// given head.
    fn on_new_head(&self, new_head: B256) -> ProviderResult<Option<NewCanonicalChain<N>>> {
        // get the executed new head block
        let Some(new_head_block) = self.state.tree_state.blocks_by_hash.get(&new_head) else {
            return Ok(None)
        };

        let new_head_number = new_head_block.recovered_block().number();
        let mut current_canonical_number = self.state.tree_state.current_canonical_head.number;

        let mut new_chain = vec![new_head_block.clone()];
        let mut current_hash = new_head_block.recovered_block().parent_hash();
        let mut current_number = new_head_number - 1;

        // Walk back the new chain until we reach a block we know about
        //
        // This is only done for in-memory blocks, because we should not have persisted any blocks
        // that are _above_ the current canonical head.
        while current_number > current_canonical_number {
            if let Some(block) = self.state.tree_state.executed_block_by_hash(current_hash).cloned()
            {
                current_hash = block.recovered_block().parent_hash();
                current_number -= 1;
                new_chain.push(block);
            } else {
                warn!(target: "engine::tree", current_hash=?current_hash, "Sidechain block not found in TreeState");
                // This should never happen as we're walking back a chain that should connect to
                // the canonical chain
                return Ok(None);
            }
        }

        // If we have reached the current canonical head by walking back from the target, then we
        // know this represents an extension of the canonical chain.
        if current_hash == self.state.tree_state.current_canonical_head.hash {
            new_chain.reverse();

            // Simple extension of the current chain
            return Ok(Some(NewCanonicalChain::Commit { new: new_chain }));
        }

        // We have a reorg. Walk back both chains to find the fork point.
        let mut old_chain = Vec::new();
        let mut old_hash = self.state.tree_state.current_canonical_head.hash;

        // If the canonical chain is ahead of the new chain,
        // gather all blocks until new head number.
        while current_canonical_number > current_number {
            if let Some(block) = self.canonical_block_by_hash(old_hash)? {
                old_chain.push(block.clone());
                old_hash = block.recovered_block().parent_hash();
                current_canonical_number -= 1;
            } else {
                // This shouldn't happen as we're walking back the canonical chain
                warn!(target: "engine::tree", current_hash=?old_hash, "Canonical block not found in TreeState");
                return Ok(None);
            }
        }

        // Both new and old chain pointers are now at the same height.
        debug_assert_eq!(current_number, current_canonical_number);

        // Walk both chains from specified hashes at same height until
        // a common ancestor (fork block) is reached.
        while old_hash != current_hash {
            if let Some(block) = self.canonical_block_by_hash(old_hash)? {
                old_hash = block.recovered_block().parent_hash();
                old_chain.push(block);
            } else {
                // This shouldn't happen as we're walking back the canonical chain
                warn!(target: "engine::tree", current_hash=?old_hash, "Canonical block not found in TreeState");
                return Ok(None);
            }

            if let Some(block) = self.state.tree_state.executed_block_by_hash(current_hash).cloned()
            {
                current_hash = block.recovered_block().parent_hash();
                new_chain.push(block);
            } else {
                // This shouldn't happen as we've already walked this path
                warn!(target: "engine::tree", invalid_hash=?current_hash, "New chain block not found in TreeState");
                return Ok(None);
            }
        }
        new_chain.reverse();
        old_chain.reverse();

        Ok(Some(NewCanonicalChain::Reorg { new: new_chain, old: old_chain }))
    }

    /// Determines if the given block is part of a fork by checking that these
    /// conditions are true:
    /// * walking back from the target hash to verify that the target hash is not part of an
    ///   extension of the canonical chain.
    /// * walking back from the current head to verify that the target hash is not already part of
    ///   the canonical chain.
    fn is_fork(&self, target_hash: B256) -> ProviderResult<bool> {
        // verify that the given hash is not part of an extension of the canon chain.
        let canonical_head = self.state.tree_state.canonical_head();
        let mut current_hash = target_hash;
        while let Some(current_block) = self.sealed_header_by_hash(current_hash)? {
            if current_block.hash() == canonical_head.hash {
                return Ok(false)
            }
            // We already passed the canonical head
            if current_block.number() <= canonical_head.number {
                break
            }
            current_hash = current_block.parent_hash();
        }

        // verify that the given hash is not already part of canonical chain stored in memory
        if self.canonical_in_memory_state.header_by_hash(target_hash).is_some() {
            return Ok(false)
        }

        // verify that the given hash is not already part of persisted canonical chain
        if self.provider.block_number(target_hash)?.is_some() {
            return Ok(false)
        }

        Ok(true)
    }

    /// Returns whether or not the input block is a descendant of the blocks being persisted.
    fn is_descendant_of_persisting_blocks(&self, block: &N::BlockHeader) -> bool {
        self.persistence_state.current_action().is_none_or(|action| {
            match action {
                CurrentPersistenceAction::SavingBlocks { highest } => {
                    // The block being validated can't be a descendant if its number is lower than
                    // the highest block being persisted. In that case, it's likely a fork of a
                    // lower block.
                    if block.number() <= highest.number {
                        return false
                    }

                    self.state.tree_state.is_descendant(*highest, block)
                }
                CurrentPersistenceAction::RemovingBlocks { new_tip_num: _ } => false,
            }
        })
    }

    /// Invoked when we receive a new forkchoice update message. Calls into the blockchain tree
    /// to resolve chain forks and ensure that the Execution Layer is working with the latest valid
    /// chain.
    ///
    /// These responses should adhere to the [Engine API Spec for
    /// `engine_forkchoiceUpdated`](https://github.com/ethereum/execution-apis/blob/main/src/engine/paris.md#specification-1).
    ///
    /// Returns an error if an internal error occurred like a database error.
    #[instrument(level = "trace", skip_all, fields(head = % state.head_block_hash, safe = % state.safe_block_hash,finalized = % state.finalized_block_hash), target = "engine::tree")]
    fn on_forkchoice_updated(
        &mut self,
        state: ForkchoiceState,
        attrs: Option<T::PayloadAttributes>,
        version: EngineApiMessageVersion,
    ) -> ProviderResult<TreeOutcome<OnForkChoiceUpdated>> {
        trace!(target: "engine::tree", ?attrs, "invoked forkchoice update");
        self.metrics.engine.forkchoice_updated_messages.increment(1);
        self.canonical_in_memory_state.on_forkchoice_update_received();

        if let Some(on_updated) = self.pre_validate_forkchoice_update(state)? {
            return Ok(TreeOutcome::new(on_updated))
        }

        let valid_outcome = |head| {
            TreeOutcome::new(OnForkChoiceUpdated::valid(PayloadStatus::new(
                PayloadStatusEnum::Valid,
                Some(head),
            )))
        };

        // Process the forkchoice update by trying to make the head block canonical
        //
        // We can only process this forkchoice update if:
        // - we have the `head` block
        // - the head block is part of a chain that is connected to the canonical chain. This
        //   includes reorgs.
        //
        // Performing a FCU involves:
        // - marking the FCU's head block as canonical
        // - updating in memory state to reflect the new canonical chain
        // - updating canonical state trackers
        // - emitting a canonicalization event for the new chain (including reorg)
        // - if we have payload attributes, delegate them to the payload service

        // 1. ensure we have a new head block
        if self.state.tree_state.canonical_block_hash() == state.head_block_hash {
            trace!(target: "engine::tree", "fcu head hash is already canonical");

            // update the safe and finalized blocks and ensure their values are valid
            if let Err(outcome) = self.ensure_consistent_forkchoice_state(state) {
                // safe or finalized hashes are invalid
                return Ok(TreeOutcome::new(outcome))
            }

            // we still need to process payload attributes if the head is already canonical
            if let Some(attr) = attrs {
                let tip = self
                    .block_by_hash(self.state.tree_state.canonical_block_hash())?
                    .ok_or_else(|| {
                        // If we can't find the canonical block, then something is wrong and we need
                        // to return an error
                        ProviderError::HeaderNotFound(state.head_block_hash.into())
                    })?;
                let updated = self.process_payload_attributes(attr, tip.header(), state, version);
                return Ok(TreeOutcome::new(updated))
            }

            // the head block is already canonical
            return Ok(valid_outcome(state.head_block_hash))
        }

        // 2. ensure we can apply a new chain update for the head block
        if let Some(chain_update) = self.on_new_head(state.head_block_hash)? {
            let tip = chain_update.tip().clone_sealed_header();
            self.on_canonical_chain_update(chain_update);

            // update the safe and finalized blocks and ensure their values are valid
            if let Err(outcome) = self.ensure_consistent_forkchoice_state(state) {
                // safe or finalized hashes are invalid
                return Ok(TreeOutcome::new(outcome))
            }

            if let Some(attr) = attrs {
                let updated = self.process_payload_attributes(attr, &tip, state, version);
                return Ok(TreeOutcome::new(updated))
            }

            return Ok(valid_outcome(state.head_block_hash))
        }

        // 3. check if the head is already part of the canonical chain
        if let Ok(Some(canonical_header)) = self.find_canonical_header(state.head_block_hash) {
            debug!(target: "engine::tree", head = canonical_header.number(), "fcu head block is already canonical");

            // For OpStack the proposers are allowed to reorg their own chain at will, so we need to
            // always trigger a new payload job if requested.
            if self.engine_kind.is_opstack() {
                if let Some(attr) = attrs {
                    debug!(target: "engine::tree", head = canonical_header.number(), "handling payload attributes for canonical head");
                    let updated =
                        self.process_payload_attributes(attr, &canonical_header, state, version);
                    return Ok(TreeOutcome::new(updated))
                }
            }

            // 2. Client software MAY skip an update of the forkchoice state and MUST NOT begin a
            //    payload build process if `forkchoiceState.headBlockHash` references a `VALID`
            //    ancestor of the head of canonical chain, i.e. the ancestor passed payload
            //    validation process and deemed `VALID`. In the case of such an event, client
            //    software MUST return `{payloadStatus: {status: VALID, latestValidHash:
            //    forkchoiceState.headBlockHash, validationError: null}, payloadId: null}`

            // the head block is already canonical, so we're not triggering a payload job and can
            // return right away
            return Ok(valid_outcome(state.head_block_hash))
        }

        // 4. we don't have the block to perform the update
        // we assume the FCU is valid and at least the head is missing,
        // so we need to start syncing to it
        //
        // find the appropriate target to sync to, if we don't have the safe block hash then we
        // start syncing to the safe block via backfill first
        let target = if self.state.forkchoice_state_tracker.is_empty() &&
            // check that safe block is valid and missing
            !state.safe_block_hash.is_zero() &&
            self.find_canonical_header(state.safe_block_hash).ok().flatten().is_none()
        {
            debug!(target: "engine::tree", "missing safe block on initial FCU, downloading safe block");
            state.safe_block_hash
        } else {
            state.head_block_hash
        };

        let target = self.lowest_buffered_ancestor_or(target);
        trace!(target: "engine::tree", %target, "downloading missing block");

        Ok(TreeOutcome::new(OnForkChoiceUpdated::valid(PayloadStatus::from_status(
            PayloadStatusEnum::Syncing,
        )))
        .with_event(TreeEvent::Download(DownloadRequest::single_block(target))))
    }

    /// Attempts to receive the next engine request.
    ///
    /// If there's currently no persistence action in progress, this will block until a new request
    /// is received. If there's a persistence action in progress, this will try to receive the
    /// next request with a timeout to not block indefinitely and return `Ok(None)` if no request is
    /// received in time.
    ///
    /// Returns an error if the engine channel is disconnected.
    #[expect(clippy::type_complexity)]
    fn try_recv_engine_message(
        &self,
    ) -> Result<Option<FromEngine<EngineApiRequest<T, N>, N::Block>>, RecvError> {
        if self.persistence_state.in_progress() {
            // try to receive the next request with a timeout to not block indefinitely
            match self.incoming.recv_timeout(std::time::Duration::from_millis(500)) {
                Ok(msg) => Ok(Some(msg)),
                Err(err) => match err {
                    RecvTimeoutError::Timeout => Ok(None),
                    RecvTimeoutError::Disconnected => Err(RecvError),
                },
            }
        } else {
            self.incoming.recv().map(Some)
        }
    }

    /// Helper method to remove blocks and set the persistence state. This ensures we keep track of
    /// the current persistence action while we're removing blocks.
    fn remove_blocks(&mut self, new_tip_num: u64) {
        debug!(target: "engine::tree", ?new_tip_num, remove_state=?self.persistence_state.remove_above_state, last_persisted_block_number=?self.persistence_state.last_persisted_block.number, "Removing blocks using persistence task");
        if new_tip_num < self.persistence_state.last_persisted_block.number {
            debug!(target: "engine::tree", ?new_tip_num, "Starting remove blocks job");
            let (tx, rx) = oneshot::channel();
            let _ = self.persistence.remove_blocks_above(new_tip_num, tx);
            self.persistence_state.start_remove(new_tip_num, rx);
        }
    }

    /// Helper method to save blocks and set the persistence state. This ensures we keep track of
    /// the current persistence action while we're saving blocks.
    fn persist_blocks(&mut self, blocks_to_persist: Vec<ExecutedBlockWithTrieUpdates<N>>) {
        if blocks_to_persist.is_empty() {
            debug!(target: "engine::tree", "Returned empty set of blocks to persist");
            return
        }

        // NOTE: checked non-empty above
        let highest_num_hash = blocks_to_persist
            .iter()
            .max_by_key(|block| block.recovered_block().number())
            .map(|b| b.recovered_block().num_hash())
            .expect("Checked non-empty persisting blocks");

        debug!(target: "engine::tree", blocks = ?blocks_to_persist.iter().map(|block| block.recovered_block().num_hash()).collect::<Vec<_>>(), "Persisting blocks");
        let (tx, rx) = oneshot::channel();
        let _ = self.persistence.save_blocks(blocks_to_persist, tx);

        self.persistence_state.start_save(highest_num_hash, rx);
    }

    /// Attempts to advance the persistence state.
    ///
    /// If we're currently awaiting a response this will try to receive the response (non-blocking)
    /// or send a new persistence action if necessary.
    fn advance_persistence(&mut self) -> Result<(), AdvancePersistenceError> {
        if self.persistence_state.in_progress() {
            let (mut rx, start_time, current_action) = self
                .persistence_state
                .rx
                .take()
                .expect("if a persistence task is in progress Receiver must be Some");
            // Check if persistence has complete
            match rx.try_recv() {
                Ok(last_persisted_hash_num) => {
                    self.metrics.engine.persistence_duration.record(start_time.elapsed());
                    let Some(BlockNumHash {
                        hash: last_persisted_block_hash,
                        number: last_persisted_block_number,
                    }) = last_persisted_hash_num
                    else {
                        // if this happened, then we persisted no blocks because we sent an
                        // empty vec of blocks
                        warn!(target: "engine::tree", "Persistence task completed but did not persist any blocks");
                        return Ok(())
                    };

                    debug!(target: "engine::tree", ?last_persisted_block_hash, ?last_persisted_block_number, "Finished persisting, calling finish");
                    self.persistence_state
                        .finish(last_persisted_block_hash, last_persisted_block_number);
                    self.on_new_persisted_block()?;
                }
                Err(TryRecvError::Closed) => return Err(TryRecvError::Closed.into()),
                Err(TryRecvError::Empty) => {
                    self.persistence_state.rx = Some((rx, start_time, current_action))
                }
            }
        }

        if !self.persistence_state.in_progress() {
            if let Some(new_tip_num) = self.persistence_state.remove_above_state.pop_front() {
                self.remove_blocks(new_tip_num)
            } else if self.should_persist() {
                let blocks_to_persist = self.get_canonical_blocks_to_persist();
                self.persist_blocks(blocks_to_persist);
            }
        }

        Ok(())
    }

    /// Handles a message from the engine.
    fn on_engine_message(
        &mut self,
        msg: FromEngine<EngineApiRequest<T, N>, N::Block>,
    ) -> Result<(), InsertBlockFatalError> {
        match msg {
            FromEngine::Event(event) => match event {
                FromOrchestrator::BackfillSyncStarted => {
                    debug!(target: "engine::tree", "received backfill sync started event");
                    self.backfill_sync_state = BackfillSyncState::Active;
                }
                FromOrchestrator::BackfillSyncFinished(ctrl) => {
                    self.on_backfill_sync_finished(ctrl)?;
                }
            },
            FromEngine::Request(request) => {
                match request {
                    EngineApiRequest::InsertExecutedBlock(block) => {
                        let block_num_hash = block.recovered_block().num_hash();
                        debug!(target: "engine::tree", block=?block_num_hash, "inserting already executed block");
                        let now = Instant::now();

                        // if the parent is the canonical head, we can insert the block as the
                        // pending block
                        if self.state.tree_state.canonical_block_hash() ==
                            block.recovered_block().parent_hash()
                        {
                            debug!(target: "engine::tree", pending=?block_num_hash, "updating pending block");
                            self.canonical_in_memory_state.set_pending_block(block.clone());
                        }

                        let sealed_block = Arc::new(block.sealed_block().clone());
                        self.state.tree_state.insert_executed(block);
                        self.metrics.engine.inserted_already_executed_blocks.increment(1);
                        self.emit_event(EngineApiEvent::BeaconConsensus(
                            BeaconConsensusEngineEvent::CanonicalBlockAdded(
                                sealed_block,
                                now.elapsed(),
                            ),
                        ));
                    }
                    EngineApiRequest::Beacon(request) => {
                        match request {
                            BeaconEngineMessage::ForkchoiceUpdated {
                                state,
                                payload_attrs,
                                tx,
                                version,
                            } => {
                                let mut output =
                                    self.on_forkchoice_updated(state, payload_attrs, version);

                                if let Ok(res) = &mut output {
                                    // track last received forkchoice state
                                    self.state
                                        .forkchoice_state_tracker
                                        .set_latest(state, res.outcome.forkchoice_status());

                                    // emit an event about the handled FCU
                                    self.emit_event(BeaconConsensusEngineEvent::ForkchoiceUpdated(
                                        state,
                                        res.outcome.forkchoice_status(),
                                    ));

                                    // handle the event if any
                                    self.on_maybe_tree_event(res.event.take())?;
                                }

                                if let Err(err) =
                                    tx.send(output.map(|o| o.outcome).map_err(Into::into))
                                {
                                    self.metrics
                                        .engine
                                        .failed_forkchoice_updated_response_deliveries
                                        .increment(1);
                                    error!(target: "engine::tree", "Failed to send event: {err:?}");
                                }
                            }
                            BeaconEngineMessage::NewPayload { payload, tx } => {
                                let output = self.on_new_payload(payload);
                                if let Err(err) =
                                    tx.send(output.map(|o| o.outcome).map_err(|e| {
                                        BeaconOnNewPayloadError::Internal(Box::new(e))
                                    }))
                                {
                                    error!(target: "engine::tree", "Failed to send event: {err:?}");
                                    self.metrics
                                        .engine
                                        .failed_new_payload_response_deliveries
                                        .increment(1);
                                }
                            }
                            BeaconEngineMessage::TransitionConfigurationExchanged => {
                                // triggering this hook will record that we received a request from
                                // the CL
                                self.canonical_in_memory_state
                                    .on_transition_configuration_exchanged();
                            }
                        }
                    }
                }
            }
            FromEngine::DownloadedBlocks(blocks) => {
                if let Some(event) = self.on_downloaded(blocks)? {
                    self.on_tree_event(event)?;
                }
            }
        }
        Ok(())
    }

    /// Invoked if the backfill sync has finished to target.
    ///
    /// At this point we consider the block synced to the backfill target.
    ///
    /// Checks the tracked finalized block against the block on disk and requests another backfill
    /// run if the distance to the tip exceeds the threshold for another backfill run.
    ///
    /// This will also do the necessary housekeeping of the tree state, this includes:
    ///  - removing all blocks below the backfill height
    ///  - resetting the canonical in-memory state
    fn on_backfill_sync_finished(
        &mut self,
        ctrl: ControlFlow,
    ) -> Result<(), InsertBlockFatalError> {
        debug!(target: "engine::tree", "received backfill sync finished event");
        self.backfill_sync_state = BackfillSyncState::Idle;

        // Pipeline unwound, memorize the invalid block and wait for CL for next sync target.
        if let ControlFlow::Unwind { bad_block, .. } = ctrl {
            warn!(target: "engine::tree", invalid_block=?bad_block, "Bad block detected in unwind");
            // update the `invalid_headers` cache with the new invalid header
            self.state.invalid_headers.insert(*bad_block);
            return Ok(())
        }

        // backfill height is the block number that the backfill finished at
        let Some(backfill_height) = ctrl.block_number() else { return Ok(()) };

        // state house keeping after backfill sync
        // remove all executed blocks below the backfill height
        //
        // We set the `finalized_num` to `Some(backfill_height)` to ensure we remove all state
        // before that
        let backfill_num_hash = self
            .provider
            .block_hash(backfill_height)?
            .map(|hash| BlockNumHash { hash, number: backfill_height });

        self.state.tree_state.remove_until(
            backfill_num_hash
                .expect("after backfill the block target hash should be present in the db"),
            self.persistence_state.last_persisted_block.hash,
            backfill_num_hash,
        );
        self.metrics.engine.executed_blocks.set(self.state.tree_state.block_count() as f64);
        self.metrics.tree.canonical_chain_height.set(backfill_height as f64);

        // remove all buffered blocks below the backfill height
        self.state.buffer.remove_old_blocks(backfill_height);
        // we remove all entries because now we're synced to the backfill target and consider this
        // the canonical chain
        self.canonical_in_memory_state.clear_state();

        if let Ok(Some(new_head)) = self.provider.sealed_header(backfill_height) {
            // update the tracked chain height, after backfill sync both the canonical height and
            // persisted height are the same
            self.state.tree_state.set_canonical_head(new_head.num_hash());
            self.persistence_state.finish(new_head.hash(), new_head.number());

            // update the tracked canonical head
            self.canonical_in_memory_state.set_canonical_head(new_head);
        }

        // check if we need to run backfill again by comparing the most recent finalized height to
        // the backfill height
        let Some(sync_target_state) = self.state.forkchoice_state_tracker.sync_target_state()
        else {
            return Ok(())
        };
        if sync_target_state.finalized_block_hash.is_zero() {
            // no finalized block, can't check distance
            return Ok(())
        }
        // get the block number of the finalized block, if we have it
        let newest_finalized = self
            .state
            .buffer
            .block(&sync_target_state.finalized_block_hash)
            .map(|block| block.number());

        // The block number that the backfill finished at - if the progress or newest
        // finalized is None then we can't check the distance anyways.
        //
        // If both are Some, we perform another distance check and return the desired
        // backfill target
        if let Some(backfill_target) =
            ctrl.block_number().zip(newest_finalized).and_then(|(progress, finalized_number)| {
                // Determines whether or not we should run backfill again, in case
                // the new gap is still large enough and requires running backfill again
                self.backfill_sync_target(progress, finalized_number, None)
            })
        {
            // request another backfill run
            self.emit_event(EngineApiEvent::BackfillAction(BackfillAction::Start(
                backfill_target.into(),
            )));
            return Ok(())
        };

        // try to close the gap by executing buffered blocks that are child blocks of the new head
        self.try_connect_buffered_blocks(self.state.tree_state.current_canonical_head)
    }

    /// Attempts to make the given target canonical.
    ///
    /// This will update the tracked canonical in memory state and do the necessary housekeeping.
    fn make_canonical(&mut self, target: B256) -> ProviderResult<()> {
        if let Some(chain_update) = self.on_new_head(target)? {
            self.on_canonical_chain_update(chain_update);
        }

        Ok(())
    }

    /// Convenience function to handle an optional tree event.
    fn on_maybe_tree_event(&mut self, event: Option<TreeEvent>) -> ProviderResult<()> {
        if let Some(event) = event {
            self.on_tree_event(event)?;
        }

        Ok(())
    }

    /// Handles a tree event.
    fn on_tree_event(&mut self, event: TreeEvent) -> ProviderResult<()> {
        match event {
            TreeEvent::TreeAction(action) => match action {
                TreeAction::MakeCanonical { sync_target_head } => {
                    self.make_canonical(sync_target_head)?;
                }
            },
            TreeEvent::BackfillAction(action) => {
                self.emit_event(EngineApiEvent::BackfillAction(action));
            }
            TreeEvent::Download(action) => {
                self.emit_event(EngineApiEvent::Download(action));
            }
        }

        Ok(())
    }

    /// Emits an outgoing event to the engine.
    fn emit_event(&mut self, event: impl Into<EngineApiEvent<N>>) {
        let event = event.into();

        if event.is_backfill_action() {
            debug_assert_eq!(
                self.backfill_sync_state,
                BackfillSyncState::Idle,
                "backfill action should only be emitted when backfill is idle"
            );

            if self.persistence_state.in_progress() {
                // backfill sync and persisting data are mutually exclusive, so we can't start
                // backfill while we're still persisting
                debug!(target: "engine::tree", "skipping backfill file while persistence task is active");
                return
            }

            self.backfill_sync_state = BackfillSyncState::Pending;
            self.metrics.engine.pipeline_runs.increment(1);
            debug!(target: "engine::tree", "emitting backfill action event");
        }

        let _ = self.outgoing.send(event).inspect_err(
            |err| error!(target: "engine::tree", "Failed to send internal event: {err:?}"),
        );
    }

    /// Returns true if the canonical chain length minus the last persisted
    /// block is greater than or equal to the persistence threshold and
    /// backfill is not running.
    pub const fn should_persist(&self) -> bool {
        if !self.backfill_sync_state.is_idle() {
            // can't persist if backfill is running
            return false
        }

        let min_block = self.persistence_state.last_persisted_block.number;
        self.state.tree_state.canonical_block_number().saturating_sub(min_block) >
            self.config.persistence_threshold()
    }

    /// Returns a batch of consecutive canonical blocks to persist in the range
    /// `(last_persisted_number .. canonical_head - threshold]` . The expected
    /// order is oldest -> newest.
    fn get_canonical_blocks_to_persist(&self) -> Vec<ExecutedBlockWithTrieUpdates<N>> {
        let mut blocks_to_persist = Vec::new();
        let mut current_hash = self.state.tree_state.canonical_block_hash();
        let last_persisted_number = self.persistence_state.last_persisted_block.number;

        let canonical_head_number = self.state.tree_state.canonical_block_number();

        let target_number =
            canonical_head_number.saturating_sub(self.config.memory_block_buffer_target());

        debug!(target: "engine::tree", ?last_persisted_number, ?canonical_head_number, ?target_number, ?current_hash, "Returning canonical blocks to persist");
        while let Some(block) = self.state.tree_state.blocks_by_hash.get(&current_hash) {
            if block.recovered_block().number() <= last_persisted_number {
                break;
            }

            if block.recovered_block().number() <= target_number {
                blocks_to_persist.push(block.clone());
            }

            current_hash = block.recovered_block().parent_hash();
        }

        // reverse the order so that the oldest block comes first
        blocks_to_persist.reverse();

        blocks_to_persist
    }

    /// This clears the blocks from the in-memory tree state that have been persisted to the
    /// database.
    ///
    /// This also updates the canonical in-memory state to reflect the newest persisted block
    /// height.
    ///
    /// Assumes that `finish` has been called on the `persistence_state` at least once
    fn on_new_persisted_block(&mut self) -> ProviderResult<()> {
        let finalized = self.state.forkchoice_state_tracker.last_valid_finalized();
        self.remove_before(self.persistence_state.last_persisted_block, finalized)?;
        self.canonical_in_memory_state.remove_persisted_blocks(BlockNumHash {
            number: self.persistence_state.last_persisted_block.number,
            hash: self.persistence_state.last_persisted_block.hash,
        });
        Ok(())
    }

    /// Return an [`ExecutedBlock`] from database or in-memory state by hash.
    ///
    /// NOTE: This cannot fetch [`ExecutedBlock`]s for _finalized_ blocks, instead it can only
    /// fetch [`ExecutedBlock`]s for _canonical_ blocks, or blocks from sidechains that the node
    /// has in memory.
    ///
    /// For finalized blocks, this will return `None`.
    fn canonical_block_by_hash(&self, hash: B256) -> ProviderResult<Option<ExecutedBlock<N>>> {
        trace!(target: "engine::tree", ?hash, "Fetching executed block by hash");
        // check memory first
        if let Some(block) = self.state.tree_state.executed_block_by_hash(hash).cloned() {
            return Ok(Some(block.block))
        }

        let (block, senders) = self
            .provider
            .sealed_block_with_senders(hash.into(), TransactionVariant::WithHash)?
            .ok_or_else(|| ProviderError::HeaderNotFound(hash.into()))?
            .split_sealed();
        let execution_output = self
            .provider
            .get_state(block.header().number())?
            .ok_or_else(|| ProviderError::StateForNumberNotFound(block.header().number()))?;
        let hashed_state = self.provider.hashed_post_state(execution_output.state());

        Ok(Some(ExecutedBlock {
            recovered_block: Arc::new(RecoveredBlock::new_sealed(block, senders)),
            execution_output: Arc::new(execution_output),
            hashed_state: Arc::new(hashed_state),
        }))
    }

    /// Return sealed block from database or in-memory state by hash.
    fn sealed_header_by_hash(
        &self,
        hash: B256,
    ) -> ProviderResult<Option<SealedHeader<N::BlockHeader>>> {
        // check memory first
        let block = self
            .state
            .tree_state
            .block_by_hash(hash)
            .map(|block| block.as_ref().clone_sealed_header());

        if block.is_some() {
            Ok(block)
        } else {
            self.provider.sealed_header_by_hash(hash)
        }
    }

    /// Return block from database or in-memory state by hash.
    fn block_by_hash(&self, hash: B256) -> ProviderResult<Option<N::Block>> {
        // check database first
        let mut block = self.provider.block_by_hash(hash)?;
        if block.is_none() {
            // Note: it's fine to return the unsealed block because the caller already has
            // the hash
            block = self
                .state
                .tree_state
                .block_by_hash(hash)
                // TODO: clone for compatibility. should we return an Arc here?
                .map(|block| block.as_ref().clone().into_block());
        }
        Ok(block)
    }

    /// Returns the state provider for the requested block hash.
    ///
    /// This merges the state of all blocks that are part of the chain that the requested block is
    /// the head of and are not yet persisted on disk. This includes all blocks that connect back to
    /// a canonical block on disk.
    ///
    /// Returns `None` if the state for the requested hash is not found, this happens if the
    /// requested state belongs to a block that is not connected to the canonical chain.
    ///
    /// Returns an error if we failed to fetch the state from the database.
    fn state_provider(&self, hash: B256) -> ProviderResult<Option<StateProviderBox>> {
        if let Some((historical, blocks)) = self.state.tree_state.blocks_by_hash(hash) {
            debug!(target: "engine::tree", %hash, %historical, "found canonical state for block in memory");
            // the block leads back to the canonical chain
            let historical = self.provider.state_by_block_hash(historical)?;
            return Ok(Some(Box::new(MemoryOverlayStateProvider::new(historical, blocks))))
        }

        // the hash could belong to an unknown block or a persisted block
        if let Some(header) = self.provider.header(&hash)? {
            debug!(target: "engine::tree", %hash, number = %header.number(), "found canonical state for block in database");
            // the block is known and persisted
            let historical = self.provider.state_by_block_hash(hash)?;
            return Ok(Some(historical))
        }

        debug!(target: "engine::tree", %hash, "no canonical state found for block");

        Ok(None)
    }

    /// Return the parent hash of the lowest buffered ancestor for the requested block, if there
    /// are any buffered ancestors. If there are no buffered ancestors, and the block itself does
    /// not exist in the buffer, this returns the hash that is passed in.
    ///
    /// Returns the parent hash of the block itself if the block is buffered and has no other
    /// buffered ancestors.
    fn lowest_buffered_ancestor_or(&self, hash: B256) -> B256 {
        self.state
            .buffer
            .lowest_ancestor(&hash)
            .map(|block| block.parent_hash())
            .unwrap_or_else(|| hash)
    }

    /// If validation fails, the response MUST contain the latest valid hash:
    ///
    ///   - The block hash of the ancestor of the invalid payload satisfying the following two
    ///     conditions:
    ///     - It is fully validated and deemed VALID
    ///     - Any other ancestor of the invalid payload with a higher blockNumber is INVALID
    ///   - 0x0000000000000000000000000000000000000000000000000000000000000000 if the above
    ///     conditions are satisfied by a `PoW` block.
    ///   - null if client software cannot determine the ancestor of the invalid payload satisfying
    ///     the above conditions.
    fn latest_valid_hash_for_invalid_payload(
        &mut self,
        parent_hash: B256,
    ) -> ProviderResult<Option<B256>> {
        // Check if parent exists in side chain or in canonical chain.
        if self.block_by_hash(parent_hash)?.is_some() {
            return Ok(Some(parent_hash))
        }

        // iterate over ancestors in the invalid cache
        // until we encounter the first valid ancestor
        let mut current_hash = parent_hash;
        let mut current_block = self.state.invalid_headers.get(&current_hash);
        while let Some(block_with_parent) = current_block {
            current_hash = block_with_parent.parent;
            current_block = self.state.invalid_headers.get(&current_hash);

            // If current_header is None, then the current_hash does not have an invalid
            // ancestor in the cache, check its presence in blockchain tree
            if current_block.is_none() && self.block_by_hash(current_hash)?.is_some() {
                return Ok(Some(current_hash))
            }
        }
        Ok(None)
    }

    /// Prepares the invalid payload response for the given hash, checking the
    /// database for the parent hash and populating the payload status with the latest valid hash
    /// according to the engine api spec.
    fn prepare_invalid_response(&mut self, mut parent_hash: B256) -> ProviderResult<PayloadStatus> {
        // Edge case: the `latestValid` field is the zero hash if the parent block is the terminal
        // PoW block, which we need to identify by looking at the parent's block difficulty
        if let Some(parent) = self.block_by_hash(parent_hash)? {
            if !parent.header().difficulty().is_zero() {
                parent_hash = B256::ZERO;
            }
        }

        let valid_parent_hash = self.latest_valid_hash_for_invalid_payload(parent_hash)?;
        Ok(PayloadStatus::from_status(PayloadStatusEnum::Invalid {
            validation_error: PayloadValidationError::LinksToRejectedPayload.to_string(),
        })
        .with_latest_valid_hash(valid_parent_hash.unwrap_or_default()))
    }

    /// Returns true if the given hash is the last received sync target block.
    ///
    /// See [`ForkchoiceStateTracker::sync_target_state`]
    fn is_sync_target_head(&self, block_hash: B256) -> bool {
        if let Some(target) = self.state.forkchoice_state_tracker.sync_target_state() {
            return target.head_block_hash == block_hash
        }
        false
    }

    /// Checks if the given `check` hash points to an invalid header, inserting the given `head`
    /// block into the invalid header cache if the `check` hash has a known invalid ancestor.
    ///
    /// Returns a payload status response according to the engine API spec if the block is known to
    /// be invalid.
    fn check_invalid_ancestor_with_head(
        &mut self,
        check: B256,
        head: B256,
    ) -> ProviderResult<Option<PayloadStatus>> {
        // check if the check hash was previously marked as invalid
        let Some(header) = self.state.invalid_headers.get(&check) else { return Ok(None) };

        // populate the latest valid hash field
        let status = self.prepare_invalid_response(header.parent)?;

        // insert the head block into the invalid header cache
        self.state.invalid_headers.insert_with_invalid_ancestor(head, header);

        Ok(Some(status))
    }

    /// Checks if the given `head` points to an invalid header, which requires a specific response
    /// to a forkchoice update.
    fn check_invalid_ancestor(&mut self, head: B256) -> ProviderResult<Option<PayloadStatus>> {
        // check if the head was previously marked as invalid
        let Some(header) = self.state.invalid_headers.get(&head) else { return Ok(None) };
        // populate the latest valid hash field
        Ok(Some(self.prepare_invalid_response(header.parent)?))
    }

    /// Validate if block is correct and satisfies all the consensus rules that concern the header
    /// and block body itself.
    fn validate_block(&self, block: &RecoveredBlock<N::Block>) -> Result<(), ConsensusError> {
        if let Err(e) =
            self.consensus.validate_header_with_total_difficulty(block.header(), U256::MAX)
        {
            error!(
                target: "engine::tree",
                ?block,
                "Failed to validate total difficulty for block {}: {e}",
                block.hash()
            );
            return Err(e)
        }

        if let Err(e) = self.consensus.validate_header(block.sealed_header()) {
            error!(target: "engine::tree", ?block, "Failed to validate header {}: {e}", block.hash());
            return Err(e)
        }

        if let Err(e) = self.consensus.validate_block_pre_execution(block.sealed_block()) {
            error!(target: "engine::tree", ?block, "Failed to validate block {}: {e}", block.hash());
            return Err(e)
        }

        Ok(())
    }

    /// Attempts to connect any buffered blocks that are connected to the given parent hash.
    #[instrument(level = "trace", skip(self), target = "engine::tree")]
    fn try_connect_buffered_blocks(
        &mut self,
        parent: BlockNumHash,
    ) -> Result<(), InsertBlockFatalError> {
        let blocks = self.state.buffer.remove_block_with_children(&parent.hash);

        if blocks.is_empty() {
            // nothing to append
            return Ok(())
        }

        let now = Instant::now();
        let block_count = blocks.len();
        for child in blocks {
            let child_num_hash = child.num_hash();
            match self.insert_block(child) {
                Ok(res) => {
                    debug!(target: "engine::tree", child =?child_num_hash, ?res, "connected buffered block");
                    if self.is_sync_target_head(child_num_hash.hash) &&
                        matches!(res, InsertPayloadOk::Inserted(BlockStatus::Valid))
                    {
                        self.make_canonical(child_num_hash.hash)?;
                    }
                }
                Err(err) => {
                    debug!(target: "engine::tree", ?err, "failed to connect buffered block to tree");
                    if let Err(fatal) = self.on_insert_block_error(err) {
                        warn!(target: "engine::tree", %fatal, "fatal error occurred while connecting buffered blocks");
                        return Err(fatal)
                    }
                }
            }
        }

        debug!(target: "engine::tree", elapsed = ?now.elapsed(), %block_count, "connected buffered blocks");
        Ok(())
    }

    /// Attempts to recover the block's senders and then buffers it.
    ///
    /// Returns an error if sender recovery failed or inserting into the buffer failed.
    fn buffer_block_without_senders(
        &mut self,
        block: SealedBlock<N::Block>,
    ) -> Result<(), InsertBlockError<N::Block>> {
        match block.try_recover() {
            Ok(block) => self.buffer_block(block),
            Err(err) => Err(InsertBlockError::sender_recovery_error(err.into_inner())),
        }
    }

    /// Pre-validates the block and inserts it into the buffer.
    fn buffer_block(
        &mut self,
        block: RecoveredBlock<N::Block>,
    ) -> Result<(), InsertBlockError<N::Block>> {
        if let Err(err) = self.validate_block(&block) {
            return Err(InsertBlockError::consensus_error(err, block.into_sealed_block()))
        }
        self.state.buffer.insert_block(block);
        Ok(())
    }

    /// Returns true if the distance from the local tip to the block is greater than the configured
    /// threshold.
    ///
    /// If the `local_tip` is greater than the `block`, then this will return false.
    #[inline]
    const fn exceeds_backfill_run_threshold(&self, local_tip: u64, block: u64) -> bool {
        block > local_tip && block - local_tip > MIN_BLOCKS_FOR_PIPELINE_RUN
    }

    /// Returns how far the local tip is from the given block. If the local tip is at the same
    /// height or its block number is greater than the given block, this returns None.
    #[inline]
    const fn distance_from_local_tip(&self, local_tip: u64, block: u64) -> Option<u64> {
        if block > local_tip {
            Some(block - local_tip)
        } else {
            None
        }
    }

    /// Returns the target hash to sync to if the distance from the local tip to the block is
    /// greater than the threshold and we're not synced to the finalized block yet (if we've seen
    /// that block already).
    ///
    /// If this is invoked after a new block has been downloaded, the downloaded block could be the
    /// (missing) finalized block.
    fn backfill_sync_target(
        &self,
        canonical_tip_num: u64,
        target_block_number: u64,
        downloaded_block: Option<BlockNumHash>,
    ) -> Option<B256> {
        let sync_target_state = self.state.forkchoice_state_tracker.sync_target_state();

        // check if the distance exceeds the threshold for backfill sync
        let mut exceeds_backfill_threshold =
            self.exceeds_backfill_run_threshold(canonical_tip_num, target_block_number);

        // check if the downloaded block is the tracked finalized block
        if let Some(buffered_finalized) = sync_target_state
            .as_ref()
            .and_then(|state| self.state.buffer.block(&state.finalized_block_hash))
        {
            // if we have buffered the finalized block, we should check how far
            // we're off
            exceeds_backfill_threshold =
                self.exceeds_backfill_run_threshold(canonical_tip_num, buffered_finalized.number());
        }

        // If this is invoked after we downloaded a block we can check if this block is the
        // finalized block
        if let (Some(downloaded_block), Some(ref state)) = (downloaded_block, sync_target_state) {
            if downloaded_block.hash == state.finalized_block_hash {
                // we downloaded the finalized block and can now check how far we're off
                exceeds_backfill_threshold =
                    self.exceeds_backfill_run_threshold(canonical_tip_num, downloaded_block.number);
            }
        }

        // if the number of missing blocks is greater than the max, trigger backfill
        if exceeds_backfill_threshold {
            if let Some(state) = sync_target_state {
                // if we have already canonicalized the finalized block, we should skip backfill
                match self.provider.header_by_hash_or_number(state.finalized_block_hash.into()) {
                    Err(err) => {
                        warn!(target: "engine::tree", %err, "Failed to get finalized block header");
                    }
                    Ok(None) => {
                        // ensure the finalized block is known (not the zero hash)
                        if !state.finalized_block_hash.is_zero() {
                            // we don't have the block yet and the distance exceeds the allowed
                            // threshold
                            return Some(state.finalized_block_hash)
                        }

                        // OPTIMISTIC SYNCING
                        //
                        // It can happen when the node is doing an
                        // optimistic sync, where the CL has no knowledge of the finalized hash,
                        // but is expecting the EL to sync as high
                        // as possible before finalizing.
                        //
                        // This usually doesn't happen on ETH mainnet since CLs use the more
                        // secure checkpoint syncing.
                        //
                        // However, optimism chains will do this. The risk of a reorg is however
                        // low.
                        debug!(target: "engine::tree", hash=?state.head_block_hash, "Setting head hash as an optimistic backfill target.");
                        return Some(state.head_block_hash)
                    }
                    Ok(Some(_)) => {
                        // we're fully synced to the finalized block
                    }
                }
            }
        }

        None
    }

    /// This determines whether or not we should remove blocks from the chain, based on a canonical
    /// chain update.
    ///
    /// If the chain update is a reorg:
    /// * is the new chain behind the last persisted block, or
    /// * if the root of the new chain is at the same height as the last persisted block, is it a
    ///   different block
    ///
    /// If either of these are true, then this returns the height of the first block. Otherwise,
    /// this returns [`None`]. This should be used to check whether or not we should be sending a
    /// remove command to the persistence task.
    fn find_disk_reorg(&self, chain_update: &NewCanonicalChain<N>) -> Option<u64> {
        let NewCanonicalChain::Reorg { new, old: _ } = chain_update else { return None };

        let BlockNumHash { number: new_num, hash: new_hash } =
            new.first().map(|block| block.recovered_block().num_hash())?;

        match new_num.cmp(&self.persistence_state.last_persisted_block.number) {
            Ordering::Greater => {
                // new number is above the last persisted block so the reorg can be performed
                // entirely in memory
                None
            }
            Ordering::Equal => {
                // new number is the same, if the hash is the same then we should not need to remove
                // any blocks
                (self.persistence_state.last_persisted_block.hash != new_hash).then_some(new_num)
            }
            Ordering::Less => {
                // this means we are below the last persisted block and must remove on disk blocks
                Some(new_num)
            }
        }
    }

    /// Invoked when we the canonical chain has been updated.
    ///
    /// This is invoked on a valid forkchoice update, or if we can make the target block canonical.
    fn on_canonical_chain_update(&mut self, chain_update: NewCanonicalChain<N>) {
        trace!(target: "engine::tree", new_blocks = %chain_update.new_block_count(), reorged_blocks =  %chain_update.reorged_block_count(), "applying new chain update");
        let start = Instant::now();

        // schedule a remove_above call if we have an on-disk reorg
        if let Some(height) = self.find_disk_reorg(&chain_update) {
            // calculate the new tip by subtracting one from the lowest part of the chain
            let new_tip_num = height.saturating_sub(1);
            self.persistence_state.schedule_removal(new_tip_num);
        }

        // update the tracked canonical head
        self.state.tree_state.set_canonical_head(chain_update.tip().num_hash());

        let tip = chain_update.tip().clone_sealed_header();
        let notification = chain_update.to_chain_notification();

        // reinsert any missing reorged blocks
        if let NewCanonicalChain::Reorg { new, old } = &chain_update {
            let new_first = new.first().map(|first| first.recovered_block().num_hash());
            let old_first = old.first().map(|first| first.recovered_block().num_hash());
            trace!(target: "engine::tree", ?new_first, ?old_first, "Reorg detected, new and old first blocks");

            self.update_reorg_metrics(old.len());
            self.reinsert_reorged_blocks(new.clone());
            // Try reinserting the reorged canonical chain. This is only possible if we have
            // `persisted_trie_updatess` for those blocks.
            let old = old
                .iter()
                .filter_map(|block| {
                    let (_, trie) = self
                        .state
                        .tree_state
                        .persisted_trie_updates
                        .get(&block.recovered_block.hash())
                        .cloned()?;
                    Some(ExecutedBlockWithTrieUpdates { block: block.clone(), trie })
                })
                .collect::<Vec<_>>();
            self.reinsert_reorged_blocks(old);
        }

        // update the tracked in-memory state with the new chain
        self.canonical_in_memory_state.update_chain(chain_update);
        self.canonical_in_memory_state.set_canonical_head(tip.clone());

        // Update metrics based on new tip
        self.metrics.tree.canonical_chain_height.set(tip.number() as f64);

        // sends an event to all active listeners about the new canonical chain
        self.canonical_in_memory_state.notify_canon_state(notification);

        // emit event
        self.emit_event(BeaconConsensusEngineEvent::CanonicalChainCommitted(
            Box::new(tip),
            start.elapsed(),
        ));
    }

    /// This updates metrics based on the given reorg length.
    fn update_reorg_metrics(&self, old_chain_length: usize) {
        self.metrics.tree.reorgs.increment(1);
        self.metrics.tree.latest_reorg_depth.set(old_chain_length as f64);
    }

    /// This reinserts any blocks in the new chain that do not already exist in the tree
    fn reinsert_reorged_blocks(&mut self, new_chain: Vec<ExecutedBlockWithTrieUpdates<N>>) {
        for block in new_chain {
            if self
                .state
                .tree_state
                .executed_block_by_hash(block.recovered_block().hash())
                .is_none()
            {
                trace!(target: "engine::tree", num=?block.recovered_block().number(), hash=?block.recovered_block().hash(), "Reinserting block into tree state");
                self.state.tree_state.insert_executed(block);
            }
        }
    }

    /// This handles downloaded blocks that are shown to be disconnected from the canonical chain.
    ///
    /// This mainly compares the missing parent of the downloaded block with the current canonical
    /// tip, and decides whether or not backfill sync should be triggered.
    fn on_disconnected_downloaded_block(
        &self,
        downloaded_block: BlockNumHash,
        missing_parent: BlockNumHash,
        head: BlockNumHash,
    ) -> Option<TreeEvent> {
        // compare the missing parent with the canonical tip
        if let Some(target) =
            self.backfill_sync_target(head.number, missing_parent.number, Some(downloaded_block))
        {
            trace!(target: "engine::tree", %target, "triggering backfill on downloaded block");
            return Some(TreeEvent::BackfillAction(BackfillAction::Start(target.into())));
        }

        // continue downloading the missing parent
        //
        // this happens if either:
        //  * the missing parent block num < canonical tip num
        //    * this case represents a missing block on a fork that is shorter than the canonical
        //      chain
        //  * the missing parent block num >= canonical tip num, but the number of missing blocks is
        //    less than the backfill threshold
        //    * this case represents a potentially long range of blocks to download and execute
        let request = if let Some(distance) =
            self.distance_from_local_tip(head.number, missing_parent.number)
        {
            trace!(target: "engine::tree", %distance, missing=?missing_parent, "downloading missing parent block range");
            DownloadRequest::BlockRange(missing_parent.hash, distance)
        } else {
            trace!(target: "engine::tree", missing=?missing_parent, "downloading missing parent block");
            // This happens when the missing parent is on an outdated
            // sidechain and we can only download the missing block itself
            DownloadRequest::single_block(missing_parent.hash)
        };

        Some(TreeEvent::Download(request))
    }

    /// Invoked with a block downloaded from the network
    ///
    /// Returns an event with the appropriate action to take, such as:
    ///  - download more missing blocks
    ///  - try to canonicalize the target if the `block` is the tracked target (head) block.
    #[instrument(level = "trace", skip_all, fields(block_hash = %block.hash(), block_num = %block.number(),), target = "engine::tree")]
    fn on_downloaded_block(
        &mut self,
        block: RecoveredBlock<N::Block>,
    ) -> Result<Option<TreeEvent>, InsertBlockFatalError> {
        let block_num_hash = block.num_hash();
        let lowest_buffered_ancestor = self.lowest_buffered_ancestor_or(block_num_hash.hash);
        if self
            .check_invalid_ancestor_with_head(lowest_buffered_ancestor, block_num_hash.hash)?
            .is_some()
        {
            return Ok(None)
        }

        if !self.backfill_sync_state.is_idle() {
            return Ok(None)
        }

        // try to append the block
        match self.insert_block(block) {
            Ok(InsertPayloadOk::Inserted(BlockStatus::Valid)) => {
                if self.is_sync_target_head(block_num_hash.hash) {
                    trace!(target: "engine::tree", "appended downloaded sync target block");

                    // we just inserted the current sync target block, we can try to make it
                    // canonical
                    return Ok(Some(TreeEvent::TreeAction(TreeAction::MakeCanonical {
                        sync_target_head: block_num_hash.hash,
                    })))
                }
                trace!(target: "engine::tree", "appended downloaded block");
                self.try_connect_buffered_blocks(block_num_hash)?;
            }
            Ok(InsertPayloadOk::Inserted(BlockStatus::Disconnected { head, missing_ancestor })) => {
                // block is not connected to the canonical head, we need to download
                // its missing branch first
                return Ok(self.on_disconnected_downloaded_block(
                    block_num_hash,
                    missing_ancestor,
                    head,
                ))
            }
            Ok(InsertPayloadOk::AlreadySeen(_)) => {
                trace!(target: "engine::tree", "downloaded block already executed");
            }
            Err(err) => {
                debug!(target: "engine::tree", err=%err.kind(), "failed to insert downloaded block");
                if let Err(fatal) = self.on_insert_block_error(err) {
                    warn!(target: "engine::tree", %fatal, "fatal error occurred while inserting downloaded block");
                    return Err(fatal)
                }
            }
        }
        Ok(None)
    }

    /// This fetches the most recent saved cache, using the hash of the block we are trying to
    /// execute on top of.
    ///
    /// If the hash does not match the saved cache's hash, then the only saved cache doesn't contain
    /// state useful for this block's execution, and we return `None`.
    ///
    /// If there is no cache saved, this returns `None`.
    ///
    /// This `take`s the cache, to avoid cloning the entire cache.
    fn take_latest_cache(&mut self, parent_hash: B256) -> Option<SavedCache> {
        self.most_recent_cache.take_if(|cache| cache.executed_block_hash() == parent_hash)
    }

    fn insert_block_without_senders(
        &mut self,
        block: SealedBlock<N::Block>,
    ) -> Result<InsertPayloadOk, InsertBlockError<N::Block>> {
        match block.try_recover() {
            Ok(block) => self.insert_block(block),
            Err(err) => Err(InsertBlockError::sender_recovery_error(err.into_inner())),
        }
    }

    fn insert_block(
        &mut self,
        block: RecoveredBlock<N::Block>,
    ) -> Result<InsertPayloadOk, InsertBlockError<N::Block>> {
        self.insert_block_inner(block.clone())
            .map_err(|kind| InsertBlockError::new(block.into_sealed_block(), kind))
    }

    fn insert_block_inner(
        &mut self,
        block: RecoveredBlock<N::Block>,
    ) -> Result<InsertPayloadOk, InsertBlockErrorKind> {
        let block_num_hash = block.num_hash();
        debug!(target: "engine::tree", block=?block_num_hash, parent = ?block.parent_hash(), state_root = ?block.state_root(), "Inserting new block into tree");

        if self.block_by_hash(block.hash())?.is_some() {
            return Ok(InsertPayloadOk::AlreadySeen(BlockStatus::Valid))
        }

        let start = Instant::now();

        trace!(target: "engine::tree", block=?block_num_hash, "Validating block consensus");

        // validate block consensus rules
        self.validate_block(&block)?;

        trace!(target: "engine::tree", block=?block_num_hash, parent=?block.parent_hash(), "Fetching block state provider");
        let Some(state_provider) = self.state_provider(block.parent_hash())? else {
            // we don't have the state required to execute this block, buffering it and find the
            // missing parent block
            let missing_ancestor = self
                .state
                .buffer
                .lowest_ancestor(&block.parent_hash())
                .map(|block| block.parent_num_hash())
                .unwrap_or_else(|| block.parent_num_hash());

            self.state.buffer.insert_block(block);

            return Ok(InsertPayloadOk::Inserted(BlockStatus::Disconnected {
                head: self.state.tree_state.current_canonical_head,
                missing_ancestor,
            }))
        };

        // now validate against the parent
        let parent_block = self.sealed_header_by_hash(block.parent_hash())?.ok_or_else(|| {
            InsertBlockErrorKind::Provider(ProviderError::HeaderNotFound(
                block.parent_hash().into(),
            ))
        })?;
        if let Err(e) =
            self.consensus.validate_header_against_parent(block.sealed_header(), &parent_block)
        {
            warn!(target: "engine::tree", ?block, "Failed to validate header {} against parent: {e}", block.hash());
            return Err(e.into())
        }

        let sealed_block = Arc::new(block.clone_sealed_block());

        // We only run the parallel state root if we are currently persisting blocks that are all
        // ancestors of the one we are executing. If we're committing ancestor blocks, then: any
        // trie updates being committed are a subset of the in-memory trie updates collected before
        // fetching reverts. So any diff in reverts (pre vs post commit) is already covered by the
        // in-memory trie updates we collect in `compute_state_root_parallel`.
        //
        // See https://github.com/paradigmxyz/reth/issues/12688 for more details
        let is_descendant_of_persisting_blocks =
            self.is_descendant_of_persisting_blocks(block.header());

        // Atomic bool for letting the prewarm tasks know when to stop
        let cancel_execution = ManualCancel::default();

        let (state_root_handle, state_root_task_config, state_root_sender, state_hook) =
            if is_descendant_of_persisting_blocks && self.config.use_state_root_task() {
                let consistent_view = ConsistentDbView::new_with_latest_tip(self.provider.clone())?;

                // Compute trie input
                let trie_input_start = Instant::now();
                let trie_input = self
                    .compute_trie_input(consistent_view.clone(), block.header().parent_hash())
                    .map_err(|e| InsertBlockErrorKind::Other(Box::new(e)))?;

                // Create state root config
                let config_start = Instant::now();
                let state_root_config =
                    StateRootConfig::new_from_input(consistent_view, trie_input);

                let trie_input_elapsed = config_start - trie_input_start;
                self.metrics
                    .block_validation
                    .trie_input_duration
                    .set(trie_input_elapsed.as_secs_f64());

                let config_elapsed = config_start.elapsed();
                self.metrics
                    .block_validation
                    .state_root_config_duration
                    .set(config_elapsed.as_secs_f64());

                let state_root_task =
                    StateRootTask::new(state_root_config.clone(), self.thread_pool.clone());
                let state_root_sender = state_root_task.state_root_message_sender();
                let state_hook = Box::new(state_root_task.state_hook()) as Box<dyn OnStateHook>;
                (
                    Some(state_root_task.spawn()),
                    Some(state_root_config),
                    Some(state_root_sender),
                    state_hook,
                )
            } else {
                (None, None, None, Box::new(NoopHook::default()) as Box<dyn OnStateHook>)
            };

        let (caches, cache_metrics) =
            if let Some(cache) = self.take_latest_cache(block.parent_hash()) {
                cache.split()
            } else {
                (ProviderCacheBuilder::default().build_caches(), CachedStateMetrics::zeroed())
            };

        // Use cached state provider before executing, used in execution after prewarming threads
        // complete
        let state_provider = CachedStateProvider::new_with_caches(
            state_provider,
            caches.clone(),
            cache_metrics.clone(),
        );

        // This prevents caches from being saved without all prewarm execution tasks being completed
        let prewarm_task_lock = Arc::new(RwLock::new(()));

        if self.config.use_caching_and_prewarming() {
            debug!(target: "engine::tree", "Spawning prewarm threads");
            let prewarm_start = Instant::now();

            // Prewarm transactions
            for (tx_idx, tx) in block.transactions_recovered().enumerate() {
                let state_root_sender = state_root_sender.clone();

                let start = Instant::now();
                self.prewarm_transaction(
                    block.header().clone(),
                    tx.cloned(),
                    caches.clone(),
                    cache_metrics.clone(),
                    state_root_sender,
                    cancel_execution.clone(),
                    prewarm_task_lock.clone(),
                )?;
                let elapsed = start.elapsed();
                debug!(target: "engine::tree", ?tx_idx, elapsed = ?elapsed, "Spawned transaction prewarm");
            }

            drop(state_root_sender);
            let elapsed = prewarm_start.elapsed();
            debug!(target: "engine::tree", ?elapsed, "Done spawning prewarm threads");

            self.metrics.block_validation.prewarm_spawn_duration.set(elapsed.as_secs_f64());
        }
        trace!(target: "engine::tree", block=?block_num_hash, "Executing block");

        let executor = self.executor_provider.executor(StateProviderDatabase::new(&state_provider));
        let execution_start = Instant::now();
        let output = self.metrics.executor.execute_metered(executor, &block, state_hook)?;
        let execution_time = execution_start.elapsed();
        trace!(target: "engine::tree", elapsed = ?execution_time, number=?block_num_hash.number, "Executed block");

        // Ensure that prewarm tasks don't send proof messages after state root sender is dropped
        cancel_execution.cancel();

        if let Err(err) = self.consensus.validate_block_post_execution(
            &block,
            PostExecutionInput::new(&output.receipts, &output.requests),
        ) {
            // call post-block hook
            self.invalid_block_hook.on_invalid_block(&parent_block, &block, &output, None);
            return Err(err.into())
        }

        let hashed_state = self.provider.hashed_post_state(&output.state);

        trace!(target: "engine::tree", block=?block_num_hash, "Calculating block state root");
        let root_time = Instant::now();

        // We attempt to compute state root in parallel if we are currently not persisting
        // anything to database. This is safe, because the database state cannot
        // change until we finish parallel computation. It is important that nothing
        // is being persisted as we are computing in parallel, because we initialize
        // a different database transaction per thread and it might end up with a
        // different view of the database.
        let (state_root, trie_output, root_elapsed) = if is_descendant_of_persisting_blocks {
            if self.config.use_state_root_task() {
                let state_root_handle = state_root_handle
                    .expect("state root handle must exist if use_state_root_task is true");
                let state_root_config = state_root_task_config.expect("task config is present");

                // Handle state root result from task using handle
                self.handle_state_root_result(
                    state_root_handle,
                    state_root_config,
                    sealed_block.as_ref(),
                    &hashed_state,
                    &state_provider,
                    root_time,
                )?
            } else {
                match self.compute_state_root_parallel(block.header().parent_hash(), &hashed_state)
                {
                    Ok(result) => {
                        info!(
                            target: "engine::tree",
                            block = ?block_num_hash,
                            regular_state_root = ?result.0,
                            "Regular root task finished"
                        );
                        (result.0, result.1, root_time.elapsed())
                    }
                    Err(ParallelStateRootError::Provider(ProviderError::ConsistentView(error))) => {
                        debug!(target: "engine", %error, "Parallel state root computation failed consistency check, falling back");
                        let (root, updates) =
                            state_provider.state_root_with_updates(hashed_state.clone())?;
                        (root, updates, root_time.elapsed())
                    }
                    Err(error) => return Err(InsertBlockErrorKind::Other(Box::new(error))),
                }
            }
        } else {
            debug!(target: "engine::tree", block=?block_num_hash, ?is_descendant_of_persisting_blocks, "Failed to compute state root in parallel");
            let (root, updates) = state_provider.state_root_with_updates(hashed_state.clone())?;
            (root, updates, root_time.elapsed())
        };

        if state_root != block.header().state_root() {
            // call post-block hook
            self.invalid_block_hook.on_invalid_block(
                &parent_block,
                &block,
                &output,
                Some((&trie_output, state_root)),
            );
            return Err(ConsensusError::BodyStateRootDiff(
                GotExpected { got: state_root, expected: block.header().state_root() }.into(),
            )
            .into())
        }

        self.metrics.block_validation.record_state_root(&trie_output, root_elapsed.as_secs_f64());
        debug!(target: "engine::tree", ?root_elapsed, block=?block_num_hash, "Calculated state root");

        if self.config.use_caching_and_prewarming() {
            // this is the only place / thread a writer is acquired, so we would have already
            // crashed if we had a poisoned rwlock
            //
            // we use a lock here and in prewarming, so we do not save the cache if a prewarm task
            // is still running, since it would update the cache with stale data. It's unlikely that
            // prewarm tasks are still running at this point however
            drop(prewarm_task_lock.write().unwrap());
            // apply state updates to cache and save it (if saving was successful)
            self.most_recent_cache =
                state_provider.save_cache(sealed_block.hash(), &output.state).ok();
        }

        let executed: ExecutedBlockWithTrieUpdates<N> = ExecutedBlockWithTrieUpdates {
            block: ExecutedBlock {
                recovered_block: Arc::new(block),
                execution_output: Arc::new(ExecutionOutcome::from((output, block_num_hash.number))),
                hashed_state: Arc::new(hashed_state),
            },
            trie: Arc::new(trie_output),
        };

        // if the parent is the canonical head, we can insert the block as the pending block
        if self.state.tree_state.canonical_block_hash() == executed.recovered_block().parent_hash()
        {
            debug!(target: "engine::tree", pending=?block_num_hash, "updating pending block");
            self.canonical_in_memory_state.set_pending_block(executed.clone());
        }

        self.state.tree_state.insert_executed(executed);
        self.metrics.engine.executed_blocks.set(self.state.tree_state.block_count() as f64);

        // emit insert event
        let elapsed = start.elapsed();
        let engine_event = if self.is_fork(block_num_hash.hash)? {
            BeaconConsensusEngineEvent::ForkBlockAdded(sealed_block, elapsed)
        } else {
            BeaconConsensusEngineEvent::CanonicalBlockAdded(sealed_block, elapsed)
        };
        self.emit_event(EngineApiEvent::BeaconConsensus(engine_event));

        debug!(target: "engine::tree", block=?block_num_hash, "Finished inserting block");
        Ok(InsertPayloadOk::Inserted(BlockStatus::Valid))
    }

    /// Compute state root for the given hashed post state in parallel.
    ///
    /// # Returns
    ///
    /// Returns `Ok(_)` if computed successfully.
    /// Returns `Err(_)` if error was encountered during computation.
    /// `Err(ProviderError::ConsistentView(_))` can be safely ignored and fallback computation
    /// should be used instead.
    fn compute_state_root_parallel(
        &self,
        parent_hash: B256,
        hashed_state: &HashedPostState,
    ) -> Result<(B256, TrieUpdates), ParallelStateRootError> {
        let consistent_view = ConsistentDbView::new_with_latest_tip(self.provider.clone())?;

        let mut input = self.compute_trie_input(consistent_view.clone(), parent_hash)?;
        // Extend with block we are validating root for.
        input.append_ref(hashed_state);

        ParallelStateRoot::new(consistent_view, input).incremental_root_with_updates()
    }

    /// Computes the trie input at the provided parent hash.
    fn compute_trie_input(
        &self,
        consistent_view: ConsistentDbView<P>,
        parent_hash: B256,
    ) -> Result<TrieInput, ParallelStateRootError> {
        let mut input = TrieInput::default();

        if let Some((historical, blocks)) = self.state.tree_state.blocks_by_hash(parent_hash) {
            debug!(target: "engine::tree", %parent_hash, %historical, "Parent found in memory");
            // Retrieve revert state for historical block.
            let revert_state = consistent_view.revert_state(historical)?;
            input.append(revert_state);

            // Extend with contents of parent in-memory blocks.
            for block in blocks.iter().rev() {
                input.append_cached_ref(block.trie_updates(), block.hashed_state())
            }
        } else {
            // The block attaches to canonical persisted parent.
            debug!(target: "engine::tree", %parent_hash, "Parent found on disk");
            let revert_state = consistent_view.revert_state(parent_hash)?;
            input.append(revert_state);
        }

        Ok(input)
    }

    /// Runs execution for a single transaction, spawning it in the prewarm threadpool.
    #[allow(clippy::too_many_arguments)]
    fn prewarm_transaction(
        &self,
        block: N::BlockHeader,
        tx: Recovered<N::SignedTx>,
        caches: ProviderCaches,
        cache_metrics: CachedStateMetrics,
        state_root_sender: Option<Sender<StateRootMessage>>,
        cancel_execution: ManualCancel,
        task_finished: Arc<RwLock<()>>,
    ) -> Result<(), InsertBlockErrorKind> {
        // Get the builder once, outside the thread
        let Some(state_builder) = self.state_provider_builder(block.parent_hash())? else {
            trace!(target: "engine::tree", parent=%block.parent_hash(), "Could not get state provider builder for prewarm");
            return Ok(())
        };

        // clone and copy info required for execution
        let evm_config = self.evm_config.clone();

        // spawn task executing the individual tx
        self.thread_pool.spawn(move || {
<<<<<<< HEAD
            // Create the state provider inside the thread
            let state_provider = match state_builder.build() {
                Ok(provider) => provider,
                Err(err) => {
                    trace!(target: "engine::tree", %err, "Failed to build state provider in prewarm thread");
                    return
                }
            };

            // Use the caches to create a new provider with caching
            let state_provider = CachedStateProvider::new_with_caches(
                state_provider,
                caches,
                cache_metrics,
            );

=======
            let in_progress = task_finished.read().unwrap();
>>>>>>> c9169705
            let state_provider = StateProviderDatabase::new(&state_provider);

            // create a new executor and disable nonce checks in the env
            let mut evm = evm_config.evm_for_block(state_provider, &block);

            // create the tx env and reset nonce
            let mut tx_env = evm_config.tx_env(&tx, tx.signer());
            tx_env.unset_nonce();

            // exit early if execution is done
            if cancel_execution.is_cancelled() {
                return
            }

            let ResultAndState { state, .. } = match evm.transact(tx_env) {
                Ok(res) => res,
                Err(err) => {
                    trace!(target: "engine::tree", %err, tx_hash=%tx.tx_hash(), sender=%tx.signer(), "Error when executing prewarm transaction");
                    return
                }
            };

            // execution no longer in progress, so we can drop the lock
            drop(in_progress);

            // if execution is finished there is no point to sending proof targets
            if cancel_execution.is_cancelled() {
                return
            }

            let Some(state_root_sender) = state_root_sender else {
                return
            };

            let mut targets = MultiProofTargets::default();
            for (addr, account) in state {
                // if account was not touched, do not fetch for it
                if !account.is_touched() {
                    continue
                }

                let mut storage_set = B256Set::default();
                for (key, slot) in account.storage {
                    // do nothing if unchanged
                    if !slot.is_changed() {
                        continue
                    }

                    storage_set.insert(keccak256(B256::new(key.to_be_bytes())));
                }

                targets.insert(keccak256(addr), storage_set);
            }

            debug!(
                target: "engine::tree",
                tx_hash = ?tx.tx_hash(),
                targets = targets.len(),
                storage_targets = targets.values().map(|slots| slots.len()).sum::<usize>(),
                "Prefetching proofs for a transaction"
            );

            let _ = state_root_sender.send(StateRootMessage::PrefetchProofs(targets));
        });

        Ok(())
    }

    /// Handles an error that occurred while inserting a block.
    ///
    /// If this is a validation error this will mark the block as invalid.
    ///
    /// Returns the proper payload status response if the block is invalid.
    fn on_insert_block_error(
        &mut self,
        error: InsertBlockError<N::Block>,
    ) -> Result<PayloadStatus, InsertBlockFatalError> {
        let (block, error) = error.split();

        // if invalid block, we check the validation error. Otherwise return the fatal
        // error.
        let validation_err = error.ensure_validation_error()?;

        // If the error was due to an invalid payload, the payload is added to the
        // invalid headers cache and `Ok` with [PayloadStatusEnum::Invalid] is
        // returned.
        warn!(target: "engine::tree", invalid_hash=?block.hash(), invalid_number=?block.number(), %validation_err, "Invalid block error on new payload");
        let latest_valid_hash = self.latest_valid_hash_for_invalid_payload(block.parent_hash())?;

        // keep track of the invalid header
        self.state.invalid_headers.insert(block.block_with_parent());
        Ok(PayloadStatus::new(
            PayloadStatusEnum::Invalid { validation_error: validation_err.to_string() },
            latest_valid_hash,
        ))
    }

    /// Waits for the result on the input [`StateRootHandle`], and handles it, falling back to
    /// the hash builder-based state root calculation if it fails.
    fn handle_state_root_result(
        &self,
        state_root_handle: StateRootHandle,
        state_root_task_config: StateRootConfig<P>,
        sealed_block: &SealedBlock<N::Block>,
        hashed_state: &HashedPostState,
        state_provider: impl StateRootProvider,
        root_time: Instant,
    ) -> Result<(B256, TrieUpdates, Duration), InsertBlockErrorKind> {
        match state_root_handle.wait_for_result() {
            Ok(StateRootComputeOutcome {
                state_root: (task_state_root, task_trie_updates),
                time_from_last_update,
                ..
            }) => {
                info!(
                    target: "engine::tree",
                    block = ?sealed_block.num_hash(),
                    ?task_state_root,
                    task_elapsed = ?time_from_last_update,
                    "Task state root finished"
                );

                if task_state_root != sealed_block.header().state_root() ||
                    self.config.always_compare_trie_updates()
                {
                    if task_state_root != sealed_block.header().state_root() {
                        debug!(target: "engine::tree", "Task state root does not match block state root");
                    }

                    let (regular_root, regular_updates) =
                        state_provider.state_root_with_updates(hashed_state.clone())?;

                    if regular_root == sealed_block.header().state_root() {
                        let provider_ro = state_root_task_config.consistent_view.provider_ro()?;
                        let in_memory_trie_cursor = InMemoryTrieCursorFactory::new(
                            DatabaseTrieCursorFactory::new(provider_ro.tx_ref()),
                            &state_root_task_config.nodes_sorted,
                        );
                        compare_trie_updates(
                            in_memory_trie_cursor,
                            task_trie_updates.clone(),
                            regular_updates,
                        )
                        .map_err(ProviderError::from)?;
                    } else {
                        debug!(target: "engine::tree", "Regular state root does not match block state root");
                    }
                }

                Ok((task_state_root, task_trie_updates, time_from_last_update))
            }
            Err(error) => {
                info!(target: "engine::tree", ?error, "Failed to wait for state root task result");
                // Fall back to sequential calculation
                let (root, updates) =
                    state_provider.state_root_with_updates(hashed_state.clone())?;
                Ok((root, updates, root_time.elapsed()))
            }
        }
    }

    /// Attempts to find the header for the given block hash if it is canonical.
    pub fn find_canonical_header(
        &self,
        hash: B256,
    ) -> Result<Option<SealedHeader<N::BlockHeader>>, ProviderError> {
        let mut canonical = self.canonical_in_memory_state.header_by_hash(hash);

        if canonical.is_none() {
            canonical = self.provider.header(&hash)?.map(|header| SealedHeader::new(header, hash));
        }

        Ok(canonical)
    }

    /// Updates the tracked finalized block if we have it.
    fn update_finalized_block(
        &self,
        finalized_block_hash: B256,
    ) -> Result<(), OnForkChoiceUpdated> {
        if finalized_block_hash.is_zero() {
            return Ok(())
        }

        match self.find_canonical_header(finalized_block_hash) {
            Ok(None) => {
                debug!(target: "engine::tree", "Finalized block not found in canonical chain");
                // if the finalized block is not known, we can't update the finalized block
                return Err(OnForkChoiceUpdated::invalid_state())
            }
            Ok(Some(finalized)) => {
                if Some(finalized.num_hash()) !=
                    self.canonical_in_memory_state.get_finalized_num_hash()
                {
                    // we're also persisting the finalized block on disk so we can reload it on
                    // restart this is required by optimism which queries the finalized block: <https://github.com/ethereum-optimism/optimism/blob/c383eb880f307caa3ca41010ec10f30f08396b2e/op-node/rollup/sync/start.go#L65-L65>
                    let _ = self.persistence.save_finalized_block_number(finalized.number());
                    self.canonical_in_memory_state.set_finalized(finalized);
                }
            }
            Err(err) => {
                error!(target: "engine::tree", %err, "Failed to fetch finalized block header");
            }
        }

        Ok(())
    }

    /// Updates the tracked safe block if we have it
    fn update_safe_block(&self, safe_block_hash: B256) -> Result<(), OnForkChoiceUpdated> {
        if safe_block_hash.is_zero() {
            return Ok(())
        }

        match self.find_canonical_header(safe_block_hash) {
            Ok(None) => {
                debug!(target: "engine::tree", "Safe block not found in canonical chain");
                // if the safe block is not known, we can't update the safe block
                return Err(OnForkChoiceUpdated::invalid_state())
            }
            Ok(Some(safe)) => {
                if Some(safe.num_hash()) != self.canonical_in_memory_state.get_safe_num_hash() {
                    // we're also persisting the safe block on disk so we can reload it on
                    // restart this is required by optimism which queries the safe block: <https://github.com/ethereum-optimism/optimism/blob/c383eb880f307caa3ca41010ec10f30f08396b2e/op-node/rollup/sync/start.go#L65-L65>
                    let _ = self.persistence.save_safe_block_number(safe.number());
                    self.canonical_in_memory_state.set_safe(safe);
                }
            }
            Err(err) => {
                error!(target: "engine::tree", %err, "Failed to fetch safe block header");
            }
        }

        Ok(())
    }

    /// Ensures that the given forkchoice state is consistent, assuming the head block has been
    /// made canonical.
    ///
    /// If the forkchoice state is consistent, this will return Ok(()). Otherwise, this will
    /// return an instance of [`OnForkChoiceUpdated`] that is INVALID.
    ///
    /// This also updates the safe and finalized blocks in the [`CanonicalInMemoryState`], if they
    /// are consistent with the head block.
    fn ensure_consistent_forkchoice_state(
        &self,
        state: ForkchoiceState,
    ) -> Result<(), OnForkChoiceUpdated> {
        // Ensure that the finalized block, if not zero, is known and in the canonical chain
        // after the head block is canonicalized.
        //
        // This ensures that the finalized block is consistent with the head block, i.e. the
        // finalized block is an ancestor of the head block.
        self.update_finalized_block(state.finalized_block_hash)?;

        // Also ensure that the safe block, if not zero, is known and in the canonical chain
        // after the head block is canonicalized.
        //
        // This ensures that the safe block is consistent with the head block, i.e. the safe
        // block is an ancestor of the head block.
        self.update_safe_block(state.safe_block_hash)
    }

    /// Pre-validate forkchoice update and check whether it can be processed.
    ///
    /// This method returns the update outcome if validation fails or
    /// the node is syncing and the update cannot be processed at the moment.
    fn pre_validate_forkchoice_update(
        &mut self,
        state: ForkchoiceState,
    ) -> ProviderResult<Option<OnForkChoiceUpdated>> {
        if state.head_block_hash.is_zero() {
            return Ok(Some(OnForkChoiceUpdated::invalid_state()))
        }

        // check if the new head hash is connected to any ancestor that we previously marked as
        // invalid
        let lowest_buffered_ancestor_fcu = self.lowest_buffered_ancestor_or(state.head_block_hash);
        if let Some(status) = self.check_invalid_ancestor(lowest_buffered_ancestor_fcu)? {
            return Ok(Some(OnForkChoiceUpdated::with_invalid(status)))
        }

        if !self.backfill_sync_state.is_idle() {
            // We can only process new forkchoice updates if the pipeline is idle, since it requires
            // exclusive access to the database
            trace!(target: "engine::tree", "Pipeline is syncing, skipping forkchoice update");
            return Ok(Some(OnForkChoiceUpdated::syncing()))
        }

        Ok(None)
    }

    /// Validates the payload attributes with respect to the header and fork choice state.
    ///
    /// Note: At this point, the fork choice update is considered to be VALID, however, we can still
    /// return an error if the payload attributes are invalid.
    fn process_payload_attributes(
        &self,
        attrs: T::PayloadAttributes,
        head: &N::BlockHeader,
        state: ForkchoiceState,
        version: EngineApiMessageVersion,
    ) -> OnForkChoiceUpdated {
        if let Err(err) =
            self.payload_validator.validate_payload_attributes_against_header(&attrs, head)
        {
            warn!(target: "engine::tree", %err, ?head, "Invalid payload attributes");
            return OnForkChoiceUpdated::invalid_payload_attributes()
        }

        // 8. Client software MUST begin a payload build process building on top of
        //    forkchoiceState.headBlockHash and identified via buildProcessId value if
        //    payloadAttributes is not null and the forkchoice state has been updated successfully.
        //    The build process is specified in the Payload building section.
        match <T::PayloadBuilderAttributes as PayloadBuilderAttributes>::try_new(
            state.head_block_hash,
            attrs,
            version as u8,
        ) {
            Ok(attributes) => {
                // send the payload to the builder and return the receiver for the pending payload
                // id, initiating payload job is handled asynchronously
                let pending_payload_id = self.payload_builder.send_new_payload(attributes);

                // Client software MUST respond to this method call in the following way:
                // {
                //      payloadStatus: {
                //          status: VALID,
                //          latestValidHash: forkchoiceState.headBlockHash,
                //          validationError: null
                //      },
                //      payloadId: buildProcessId
                // }
                //
                // if the payload is deemed VALID and the build process has begun.
                OnForkChoiceUpdated::updated_with_pending_payload_id(
                    PayloadStatus::new(PayloadStatusEnum::Valid, Some(state.head_block_hash)),
                    pending_payload_id,
                )
            }
            Err(_) => OnForkChoiceUpdated::invalid_payload_attributes(),
        }
    }

    /// Remove all blocks up to __and including__ the given block number.
    ///
    /// If a finalized hash is provided, the only non-canonical blocks which will be removed are
    /// those which have a fork point at or below the finalized hash.
    ///
    /// Canonical blocks below the upper bound will still be removed.
    pub(crate) fn remove_before(
        &mut self,
        upper_bound: BlockNumHash,
        finalized_hash: Option<B256>,
    ) -> ProviderResult<()> {
        // first fetch the finalized block number and then call the remove_before method on
        // tree_state
        let num = if let Some(hash) = finalized_hash {
            self.provider.block_number(hash)?.map(|number| BlockNumHash { number, hash })
        } else {
            None
        };

        self.state.tree_state.remove_until(
            upper_bound,
            self.persistence_state.last_persisted_block.hash,
            num,
        );
        Ok(())
    }

    /// Returns a builder for creating state providers for the given hash.
    ///
    /// This is an optimization for parallel execution contexts where we want to avoid
    /// creating state providers in the critical path.
    pub fn state_provider_builder(
        &self,
        hash: B256,
    ) -> ProviderResult<Option<StateProviderBuilder<N, P>>>
    where
        P: BlockReader + StateProviderFactory + StateReader + StateCommitmentProvider + Clone,
    {
        // Check if we have the block in memory first
        if let Some(builder) =
            self.state.tree_state.state_provider_builder(self.provider.clone(), hash)
        {
            return Ok(Some(builder))
        }

        // Check if the block is persisted
        if let Some(header) = self.provider.header(&hash)? {
            debug!(target: "engine::tree", %hash, number = %header.number(), "found canonical state for block in database");
            // For persisted blocks, we create a builder that will fetch state directly from the
            // database
            return Ok(Some(StateProviderBuilder {
                provider: self.provider.clone(),
                historical: hash,
                blocks: vec![],
            }))
        }

        debug!(target: "engine::tree", %hash, "no canonical state found for block");
        Ok(None)
    }
}

/// Block inclusion can be valid, accepted, or invalid. Invalid blocks are returned as an error
/// variant.
///
/// If we don't know the block's parent, we return `Disconnected`, as we can't claim that the block
/// is valid or not.
#[derive(Clone, Copy, Debug, Eq, PartialEq)]
pub enum BlockStatus {
    /// The block is valid and block extends canonical chain.
    Valid,
    /// The block may be valid and has an unknown missing ancestor.
    Disconnected {
        /// Current canonical head.
        head: BlockNumHash,
        /// The lowest ancestor block that is not connected to the canonical chain.
        missing_ancestor: BlockNumHash,
    },
}

/// How a payload was inserted if it was valid.
///
/// If the payload was valid, but has already been seen, [`InsertPayloadOk::AlreadySeen(_)`] is
/// returned, otherwise [`InsertPayloadOk::Inserted(_)`] is returned.
#[derive(Clone, Copy, Debug, Eq, PartialEq)]
pub enum InsertPayloadOk {
    /// The payload was valid, but we have already seen it.
    AlreadySeen(BlockStatus),
    /// The payload was valid and inserted into the tree.
    Inserted(BlockStatus),
}

#[cfg(test)]
mod tests {
    use super::*;
    use crate::persistence::PersistenceAction;
    use alloy_consensus::Header;
    use alloy_primitives::Bytes;
    use alloy_rlp::Decodable;
    use alloy_rpc_types_engine::{
        CancunPayloadFields, ExecutionPayloadSidecar, ExecutionPayloadV1, ExecutionPayloadV3,
    };
    use assert_matches::assert_matches;
    use reth_chain_state::{test_utils::TestBlockBuilder, BlockState};
    use reth_chainspec::{ChainSpec, HOLESKY, MAINNET};
    use reth_engine_primitives::{ExecutionData, ForkchoiceStatus};
    use reth_ethereum_consensus::EthBeaconConsensus;
    use reth_ethereum_engine_primitives::{EthEngineTypes, EthereumEngineValidator};
    use reth_ethereum_primitives::{Block, EthPrimitives};
    use reth_evm::test_utils::MockExecutorProvider;
    use reth_evm_ethereum::EthEvmConfig;
    use reth_primitives_traits::Block as _;
    use reth_provider::test_utils::MockEthProvider;
    use reth_trie::{updates::TrieUpdates, HashedPostState};
    use std::{
        str::FromStr,
        sync::mpsc::{channel, Sender},
    };

    /// This is a test channel that allows you to `release` any value that is in the channel.
    ///
    /// If nothing has been sent, then the next value will be immediately sent.
    #[allow(dead_code)]
    struct TestChannel<T> {
        /// If an item is sent to this channel, an item will be released in the wrapped channel
        release: Receiver<()>,
        /// The sender channel
        tx: Sender<T>,
        /// The receiver channel
        rx: Receiver<T>,
    }

    impl<T: Send + 'static> TestChannel<T> {
        /// Creates a new test channel
        #[allow(dead_code)]
        fn spawn_channel() -> (Sender<T>, Receiver<T>, TestChannelHandle) {
            let (original_tx, original_rx) = channel();
            let (wrapped_tx, wrapped_rx) = channel();
            let (release_tx, release_rx) = channel();
            let handle = TestChannelHandle::new(release_tx);
            let test_channel = Self { release: release_rx, tx: wrapped_tx, rx: original_rx };
            // spawn the task that listens and releases stuff
            std::thread::spawn(move || test_channel.intercept_loop());
            (original_tx, wrapped_rx, handle)
        }

        /// Runs the intercept loop, waiting for the handle to release a value
        fn intercept_loop(&self) {
            while self.release.recv() == Ok(()) {
                let Ok(value) = self.rx.recv() else { return };

                let _ = self.tx.send(value);
            }
        }
    }

    struct TestChannelHandle {
        /// The sender to use for releasing values
        release: Sender<()>,
    }

    impl TestChannelHandle {
        /// Returns a [`TestChannelHandle`]
        const fn new(release: Sender<()>) -> Self {
            Self { release }
        }

        /// Signals to the channel task that a value should be released
        #[allow(dead_code)]
        fn release(&self) {
            let _ = self.release.send(());
        }
    }

    struct TestHarness {
        tree: EngineApiTreeHandler<
            EthPrimitives,
            MockEthProvider,
            MockExecutorProvider,
            EthEngineTypes,
            EthereumEngineValidator,
            EthEvmConfig,
        >,
        to_tree_tx: Sender<FromEngine<EngineApiRequest<EthEngineTypes, EthPrimitives>, Block>>,
        from_tree_rx: UnboundedReceiver<EngineApiEvent>,
        blocks: Vec<ExecutedBlockWithTrieUpdates>,
        action_rx: Receiver<PersistenceAction>,
        executor_provider: MockExecutorProvider,
        block_builder: TestBlockBuilder,
        provider: MockEthProvider,
    }

    impl TestHarness {
        fn new(chain_spec: Arc<ChainSpec>) -> Self {
            let (action_tx, action_rx) = channel();
            Self::with_persistence_channel(chain_spec, action_tx, action_rx)
        }

        #[allow(dead_code)]
        fn with_test_channel(chain_spec: Arc<ChainSpec>) -> (Self, TestChannelHandle) {
            let (action_tx, action_rx, handle) = TestChannel::spawn_channel();
            (Self::with_persistence_channel(chain_spec, action_tx, action_rx), handle)
        }

        fn with_persistence_channel(
            chain_spec: Arc<ChainSpec>,
            action_tx: Sender<PersistenceAction>,
            action_rx: Receiver<PersistenceAction>,
        ) -> Self {
            let persistence_handle = PersistenceHandle::new(action_tx);

            let consensus = Arc::new(EthBeaconConsensus::new(chain_spec.clone()));

            let provider = MockEthProvider::default();
            let executor_provider = MockExecutorProvider::default();

            let payload_validator = EthereumEngineValidator::new(chain_spec.clone());

            let (from_tree_tx, from_tree_rx) = unbounded_channel();

            let header = chain_spec.genesis_header().clone();
            let header = SealedHeader::seal_slow(header);
            let engine_api_tree_state = EngineApiTreeState::new(10, 10, header.num_hash());
            let canonical_in_memory_state = CanonicalInMemoryState::with_head(header, None, None);

            let (to_payload_service, _payload_command_rx) = unbounded_channel();
            let payload_builder = PayloadBuilderHandle::new(to_payload_service);

            let evm_config = EthEvmConfig::new(chain_spec.clone());

            let tree = EngineApiTreeHandler::new(
                provider.clone(),
                executor_provider.clone(),
                consensus,
                payload_validator,
                from_tree_tx,
                engine_api_tree_state,
                canonical_in_memory_state,
                persistence_handle,
                PersistenceState::default(),
                payload_builder,
                TreeConfig::default(),
                EngineApiKind::Ethereum,
                evm_config,
            );

            let block_builder = TestBlockBuilder::default().with_chain_spec((*chain_spec).clone());
            Self {
                to_tree_tx: tree.incoming_tx.clone(),
                tree,
                from_tree_rx,
                blocks: vec![],
                action_rx,
                executor_provider,
                block_builder,
                provider,
            }
        }

        fn with_blocks(mut self, blocks: Vec<ExecutedBlockWithTrieUpdates>) -> Self {
            let mut blocks_by_hash = HashMap::default();
            let mut blocks_by_number = BTreeMap::new();
            let mut state_by_hash = HashMap::default();
            let mut hash_by_number = BTreeMap::new();
            let mut parent_to_child: HashMap<B256, HashSet<B256>> = HashMap::default();
            let mut parent_hash = B256::ZERO;

            for block in &blocks {
                let sealed_block = block.recovered_block();
                let hash = sealed_block.hash();
                let number = sealed_block.number;
                blocks_by_hash.insert(hash, block.clone());
                blocks_by_number.entry(number).or_insert_with(Vec::new).push(block.clone());
                state_by_hash.insert(hash, Arc::new(BlockState::new(block.clone())));
                hash_by_number.insert(number, hash);
                parent_to_child.entry(parent_hash).or_default().insert(hash);
                parent_hash = hash;
            }

            self.tree.state.tree_state = TreeState {
                blocks_by_hash,
                blocks_by_number,
                current_canonical_head: blocks.last().unwrap().recovered_block().num_hash(),
                parent_to_child,
                persisted_trie_updates: HashMap::default(),
            };

            let last_executed_block = blocks.last().unwrap().clone();
            let pending = Some(BlockState::new(last_executed_block));
            self.tree.canonical_in_memory_state =
                CanonicalInMemoryState::new(state_by_hash, hash_by_number, pending, None, None);

            self.blocks = blocks.clone();

            let recovered_blocks =
                blocks.iter().map(|b| b.recovered_block().clone()).collect::<Vec<_>>();

            self.persist_blocks(recovered_blocks);

            self
        }

        const fn with_backfill_state(mut self, state: BackfillSyncState) -> Self {
            self.tree.backfill_sync_state = state;
            self
        }

        fn extend_execution_outcome(
            &self,
            execution_outcomes: impl IntoIterator<Item = impl Into<ExecutionOutcome>>,
        ) {
            self.executor_provider.extend(execution_outcomes);
        }

        fn insert_block(
            &mut self,
            block: RecoveredBlock<reth_ethereum_primitives::Block>,
        ) -> Result<InsertPayloadOk, InsertBlockError<Block>> {
            let execution_outcome = self.block_builder.get_execution_outcome(block.clone());
            self.extend_execution_outcome([execution_outcome]);
            self.tree.provider.add_state_root(block.state_root);
            self.tree.insert_block(block)
        }

        async fn fcu_to(&mut self, block_hash: B256, fcu_status: impl Into<ForkchoiceStatus>) {
            let fcu_status = fcu_status.into();

            self.send_fcu(block_hash, fcu_status).await;

            self.check_fcu(block_hash, fcu_status).await;
        }

        async fn send_fcu(&mut self, block_hash: B256, fcu_status: impl Into<ForkchoiceStatus>) {
            let fcu_state = self.fcu_state(block_hash);

            let (tx, rx) = oneshot::channel();
            self.tree
                .on_engine_message(FromEngine::Request(
                    BeaconEngineMessage::ForkchoiceUpdated {
                        state: fcu_state,
                        payload_attrs: None,
                        tx,
                        version: EngineApiMessageVersion::default(),
                    }
                    .into(),
                ))
                .unwrap();

            let response = rx.await.unwrap().unwrap().await.unwrap();
            match fcu_status.into() {
                ForkchoiceStatus::Valid => assert!(response.payload_status.is_valid()),
                ForkchoiceStatus::Syncing => assert!(response.payload_status.is_syncing()),
                ForkchoiceStatus::Invalid => assert!(response.payload_status.is_invalid()),
            }
        }

        async fn check_fcu(&mut self, block_hash: B256, fcu_status: impl Into<ForkchoiceStatus>) {
            let fcu_state = self.fcu_state(block_hash);

            // check for ForkchoiceUpdated event
            let event = self.from_tree_rx.recv().await.unwrap();
            match event {
                EngineApiEvent::BeaconConsensus(BeaconConsensusEngineEvent::ForkchoiceUpdated(
                    state,
                    status,
                )) => {
                    assert_eq!(state, fcu_state);
                    assert_eq!(status, fcu_status.into());
                }
                _ => panic!("Unexpected event: {:#?}", event),
            }
        }

        const fn fcu_state(&self, block_hash: B256) -> ForkchoiceState {
            ForkchoiceState {
                head_block_hash: block_hash,
                safe_block_hash: block_hash,
                finalized_block_hash: block_hash,
            }
        }

        async fn send_new_payload(
            &mut self,
            block: RecoveredBlock<reth_ethereum_primitives::Block>,
        ) {
            let payload = ExecutionPayloadV3::from_block_unchecked(
                block.hash(),
                &block.clone_sealed_block().into_block(),
            );
            self.tree
                .on_new_payload(ExecutionData {
                    payload: payload.into(),
                    sidecar: ExecutionPayloadSidecar::v3(CancunPayloadFields {
                        parent_beacon_block_root: block.parent_beacon_block_root.unwrap(),
                        versioned_hashes: vec![],
                    }),
                })
                .unwrap();
        }

        async fn insert_chain(
            &mut self,
            chain: impl IntoIterator<Item = RecoveredBlock<reth_ethereum_primitives::Block>> + Clone,
        ) {
            for block in chain.clone() {
                self.insert_block(block.clone()).unwrap();
            }
            self.check_canon_chain_insertion(chain).await;
        }

        async fn check_canon_commit(&mut self, hash: B256) {
            let event = self.from_tree_rx.recv().await.unwrap();
            match event {
                EngineApiEvent::BeaconConsensus(
                    BeaconConsensusEngineEvent::CanonicalChainCommitted(header, _),
                ) => {
                    assert_eq!(header.hash(), hash);
                }
                _ => panic!("Unexpected event: {:#?}", event),
            }
        }

        async fn check_fork_chain_insertion(
            &mut self,
            chain: impl IntoIterator<Item = RecoveredBlock<reth_ethereum_primitives::Block>> + Clone,
        ) {
            for block in chain {
                self.check_fork_block_added(block.hash()).await;
            }
        }

        async fn check_canon_chain_insertion(
            &mut self,
            chain: impl IntoIterator<Item = RecoveredBlock<reth_ethereum_primitives::Block>> + Clone,
        ) {
            for block in chain.clone() {
                self.check_canon_block_added(block.hash()).await;
            }
        }

        async fn check_canon_block_added(&mut self, expected_hash: B256) {
            let event = self.from_tree_rx.recv().await.unwrap();
            match event {
                EngineApiEvent::BeaconConsensus(
                    BeaconConsensusEngineEvent::CanonicalBlockAdded(block, _),
                ) => {
                    assert_eq!(block.hash(), expected_hash);
                }
                _ => panic!("Unexpected event: {:#?}", event),
            }
        }

        async fn check_fork_block_added(&mut self, expected_hash: B256) {
            let event = self.from_tree_rx.recv().await.unwrap();
            match event {
                EngineApiEvent::BeaconConsensus(BeaconConsensusEngineEvent::ForkBlockAdded(
                    block,
                    _,
                )) => {
                    assert_eq!(block.hash(), expected_hash);
                }
                _ => panic!("Unexpected event: {:#?}", event),
            }
        }

        fn persist_blocks(&self, blocks: Vec<RecoveredBlock<reth_ethereum_primitives::Block>>) {
            let mut block_data: Vec<(B256, Block)> = Vec::with_capacity(blocks.len());
            let mut headers_data: Vec<(B256, Header)> = Vec::with_capacity(blocks.len());

            for block in &blocks {
                block_data.push((block.hash(), block.clone_block()));
                headers_data.push((block.hash(), block.header().clone()));
            }

            self.provider.extend_blocks(block_data);
            self.provider.extend_headers(headers_data);
        }

        fn setup_range_insertion_for_valid_chain(
            &mut self,
            chain: Vec<RecoveredBlock<reth_ethereum_primitives::Block>>,
        ) {
            self.setup_range_insertion_for_chain(chain, None)
        }

        fn setup_range_insertion_for_invalid_chain(
            &mut self,
            chain: Vec<RecoveredBlock<reth_ethereum_primitives::Block>>,
            index: usize,
        ) {
            self.setup_range_insertion_for_chain(chain, Some(index))
        }

        fn setup_range_insertion_for_chain(
            &mut self,
            chain: Vec<RecoveredBlock<reth_ethereum_primitives::Block>>,
            invalid_index: Option<usize>,
        ) {
            // setting up execution outcomes for the chain, the blocks will be
            // executed starting from the oldest, so we need to reverse.
            let mut chain_rev = chain;
            chain_rev.reverse();

            let mut execution_outcomes = Vec::with_capacity(chain_rev.len());
            for (index, block) in chain_rev.iter().enumerate() {
                let execution_outcome = self.block_builder.get_execution_outcome(block.clone());
                let state_root = if invalid_index.is_some() && invalid_index.unwrap() == index {
                    B256::random()
                } else {
                    block.state_root
                };
                self.tree.provider.add_state_root(state_root);
                execution_outcomes.push(execution_outcome);
            }
            self.extend_execution_outcome(execution_outcomes);
        }

        fn check_canon_head(&self, head_hash: B256) {
            assert_eq!(self.tree.state.tree_state.canonical_head().hash, head_hash);
        }
    }

    #[test]
    fn test_tree_persist_block_batch() {
        let tree_config = TreeConfig::default();
        let chain_spec = MAINNET.clone();
        let mut test_block_builder = TestBlockBuilder::eth().with_chain_spec((*chain_spec).clone());

        // we need more than tree_config.persistence_threshold() +1 blocks to
        // trigger the persistence task.
        let blocks: Vec<_> = test_block_builder
            .get_executed_blocks(1..tree_config.persistence_threshold() + 2)
            .collect();
        let mut test_harness = TestHarness::new(chain_spec).with_blocks(blocks);

        let mut blocks = vec![];
        for idx in 0..tree_config.max_execute_block_batch_size() * 2 {
            blocks.push(test_block_builder.generate_random_block(idx as u64, B256::random()));
        }

        test_harness.to_tree_tx.send(FromEngine::DownloadedBlocks(blocks)).unwrap();

        // process the message
        let msg = test_harness.tree.try_recv_engine_message().unwrap().unwrap();
        test_harness.tree.on_engine_message(msg).unwrap();

        // we now should receive the other batch
        let msg = test_harness.tree.try_recv_engine_message().unwrap().unwrap();
        match msg {
            FromEngine::DownloadedBlocks(blocks) => {
                assert_eq!(blocks.len(), tree_config.max_execute_block_batch_size());
            }
            _ => panic!("unexpected message: {:#?}", msg),
        }
    }

    #[tokio::test]
    async fn test_tree_persist_blocks() {
        let tree_config = TreeConfig::default();
        let chain_spec = MAINNET.clone();
        let mut test_block_builder = TestBlockBuilder::eth().with_chain_spec((*chain_spec).clone());

        // we need more than tree_config.persistence_threshold() +1 blocks to
        // trigger the persistence task.
        let blocks: Vec<_> = test_block_builder
            .get_executed_blocks(1..tree_config.persistence_threshold() + 2)
            .collect();
        let test_harness = TestHarness::new(chain_spec).with_blocks(blocks.clone());
        std::thread::Builder::new()
            .name("Tree Task".to_string())
            .spawn(|| test_harness.tree.run())
            .unwrap();

        // send a message to the tree to enter the main loop.
        test_harness.to_tree_tx.send(FromEngine::DownloadedBlocks(vec![])).unwrap();

        let received_action =
            test_harness.action_rx.recv().expect("Failed to receive save blocks action");
        if let PersistenceAction::SaveBlocks(saved_blocks, _) = received_action {
            // only blocks.len() - tree_config.memory_block_buffer_target() will be
            // persisted
            let expected_persist_len =
                blocks.len() - tree_config.memory_block_buffer_target() as usize;
            assert_eq!(saved_blocks.len(), expected_persist_len);
            assert_eq!(saved_blocks, blocks[..expected_persist_len]);
        } else {
            panic!("unexpected action received {received_action:?}");
        }
    }

    #[tokio::test]
    async fn test_in_memory_state_trait_impl() {
        let blocks: Vec<_> = TestBlockBuilder::eth().get_executed_blocks(0..10).collect();
        let test_harness = TestHarness::new(MAINNET.clone()).with_blocks(blocks.clone());

        for executed_block in blocks {
            let sealed_block = executed_block.recovered_block();

            let expected_state = BlockState::new(executed_block.clone());

            let actual_state_by_hash = test_harness
                .tree
                .canonical_in_memory_state
                .state_by_hash(sealed_block.hash())
                .unwrap();
            assert_eq!(expected_state, *actual_state_by_hash);

            let actual_state_by_number = test_harness
                .tree
                .canonical_in_memory_state
                .state_by_number(sealed_block.number)
                .unwrap();
            assert_eq!(expected_state, *actual_state_by_number);
        }
    }

    #[tokio::test]
    async fn test_engine_request_during_backfill() {
        let tree_config = TreeConfig::default();
        let blocks: Vec<_> = TestBlockBuilder::eth()
            .get_executed_blocks(0..tree_config.persistence_threshold())
            .collect();
        let mut test_harness = TestHarness::new(MAINNET.clone())
            .with_blocks(blocks)
            .with_backfill_state(BackfillSyncState::Active);

        let (tx, rx) = oneshot::channel();
        test_harness
            .tree
            .on_engine_message(FromEngine::Request(
                BeaconEngineMessage::ForkchoiceUpdated {
                    state: ForkchoiceState {
                        head_block_hash: B256::random(),
                        safe_block_hash: B256::random(),
                        finalized_block_hash: B256::random(),
                    },
                    payload_attrs: None,
                    tx,
                    version: EngineApiMessageVersion::default(),
                }
                .into(),
            ))
            .unwrap();

        let resp = rx.await.unwrap().unwrap().await.unwrap();
        assert!(resp.payload_status.is_syncing());
    }

    #[test]
    fn test_disconnected_payload() {
        let s = include_str!("../../test-data/holesky/2.rlp");
        let data = Bytes::from_str(s).unwrap();
        let block = Block::decode(&mut data.as_ref()).unwrap();
        let sealed = block.seal_slow();
        let hash = sealed.hash();
        let payload = ExecutionPayloadV1::from_block_unchecked(hash, &sealed.clone().into_block());

        let mut test_harness = TestHarness::new(HOLESKY.clone());

        let outcome = test_harness
            .tree
            .on_new_payload(ExecutionData {
                payload: payload.into(),
                sidecar: ExecutionPayloadSidecar::none(),
            })
            .unwrap();
        assert!(outcome.outcome.is_syncing());

        // ensure block is buffered
        let buffered = test_harness.tree.state.buffer.block(&hash).unwrap();
        assert_eq!(buffered.clone_sealed_block(), sealed);
    }

    #[test]
    fn test_disconnected_block() {
        let s = include_str!("../../test-data/holesky/2.rlp");
        let data = Bytes::from_str(s).unwrap();
        let block = Block::decode(&mut data.as_ref()).unwrap();
        let sealed = block.seal_slow();

        let mut test_harness = TestHarness::new(HOLESKY.clone());

        let outcome = test_harness.tree.insert_block_without_senders(sealed.clone()).unwrap();
        assert_eq!(
            outcome,
            InsertPayloadOk::Inserted(BlockStatus::Disconnected {
                head: test_harness.tree.state.tree_state.current_canonical_head,
                missing_ancestor: sealed.parent_num_hash()
            })
        );
    }

    #[tokio::test]
    async fn test_holesky_payload() {
        let s = include_str!("../../test-data/holesky/1.rlp");
        let data = Bytes::from_str(s).unwrap();
        let block: Block = Block::decode(&mut data.as_ref()).unwrap();
        let sealed = block.seal_slow();
        let payload =
            ExecutionPayloadV1::from_block_unchecked(sealed.hash(), &sealed.clone().into_block());

        let mut test_harness =
            TestHarness::new(HOLESKY.clone()).with_backfill_state(BackfillSyncState::Active);

        let (tx, rx) = oneshot::channel();
        test_harness
            .tree
            .on_engine_message(FromEngine::Request(
                BeaconEngineMessage::NewPayload {
                    payload: ExecutionData {
                        payload: payload.clone().into(),
                        sidecar: ExecutionPayloadSidecar::none(),
                    },
                    tx,
                }
                .into(),
            ))
            .unwrap();

        let resp = rx.await.unwrap().unwrap();
        assert!(resp.is_syncing());
    }

    #[test]
    fn test_tree_state_normal_descendant() {
        let mut tree_state = TreeState::new(BlockNumHash::default());
        let blocks: Vec<_> = TestBlockBuilder::eth().get_executed_blocks(1..4).collect();

        tree_state.insert_executed(blocks[0].clone());
        assert!(tree_state.is_descendant(
            blocks[0].recovered_block().num_hash(),
            blocks[1].recovered_block().header()
        ));

        tree_state.insert_executed(blocks[1].clone());

        assert!(tree_state.is_descendant(
            blocks[0].recovered_block().num_hash(),
            blocks[2].recovered_block().header()
        ));
        assert!(tree_state.is_descendant(
            blocks[1].recovered_block().num_hash(),
            blocks[2].recovered_block().header()
        ));
    }

    #[tokio::test]
    async fn test_tree_state_insert_executed() {
        let mut tree_state = TreeState::new(BlockNumHash::default());
        let blocks: Vec<_> = TestBlockBuilder::eth().get_executed_blocks(1..4).collect();

        tree_state.insert_executed(blocks[0].clone());
        tree_state.insert_executed(blocks[1].clone());

        assert_eq!(
            tree_state.parent_to_child.get(&blocks[0].recovered_block().hash()),
            Some(&HashSet::from_iter([blocks[1].recovered_block().hash()]))
        );

        assert!(!tree_state.parent_to_child.contains_key(&blocks[1].recovered_block().hash()));

        tree_state.insert_executed(blocks[2].clone());

        assert_eq!(
            tree_state.parent_to_child.get(&blocks[1].recovered_block().hash()),
            Some(&HashSet::from_iter([blocks[2].recovered_block().hash()]))
        );
        assert!(tree_state.parent_to_child.contains_key(&blocks[1].recovered_block().hash()));

        assert!(!tree_state.parent_to_child.contains_key(&blocks[2].recovered_block().hash()));
    }

    #[tokio::test]
    async fn test_tree_state_insert_executed_with_reorg() {
        let mut tree_state = TreeState::new(BlockNumHash::default());
        let mut test_block_builder = TestBlockBuilder::eth();
        let blocks: Vec<_> = test_block_builder.get_executed_blocks(1..6).collect();

        for block in &blocks {
            tree_state.insert_executed(block.clone());
        }
        assert_eq!(tree_state.blocks_by_hash.len(), 5);

        let fork_block_3 = test_block_builder
            .get_executed_block_with_number(3, blocks[1].recovered_block().hash());
        let fork_block_4 = test_block_builder
            .get_executed_block_with_number(4, fork_block_3.recovered_block().hash());
        let fork_block_5 = test_block_builder
            .get_executed_block_with_number(5, fork_block_4.recovered_block().hash());

        tree_state.insert_executed(fork_block_3.clone());
        tree_state.insert_executed(fork_block_4.clone());
        tree_state.insert_executed(fork_block_5.clone());

        assert_eq!(tree_state.blocks_by_hash.len(), 8);
        assert_eq!(tree_state.blocks_by_number[&3].len(), 2); // two blocks at height 3 (original and fork)
        assert_eq!(tree_state.parent_to_child[&blocks[1].recovered_block().hash()].len(), 2); // block 2 should have two children

        // verify that we can insert the same block again without issues
        tree_state.insert_executed(fork_block_4.clone());
        assert_eq!(tree_state.blocks_by_hash.len(), 8);

        assert!(tree_state.parent_to_child[&fork_block_3.recovered_block().hash()]
            .contains(&fork_block_4.recovered_block().hash()));
        assert!(tree_state.parent_to_child[&fork_block_4.recovered_block().hash()]
            .contains(&fork_block_5.recovered_block().hash()));

        assert_eq!(tree_state.blocks_by_number[&4].len(), 2);
        assert_eq!(tree_state.blocks_by_number[&5].len(), 2);
    }

    #[tokio::test]
    async fn test_tree_state_remove_before() {
        let start_num_hash = BlockNumHash::default();
        let mut tree_state = TreeState::new(start_num_hash);
        let blocks: Vec<_> = TestBlockBuilder::eth().get_executed_blocks(1..6).collect();

        for block in &blocks {
            tree_state.insert_executed(block.clone());
        }

        let last = blocks.last().unwrap();

        // set the canonical head
        tree_state.set_canonical_head(last.recovered_block().num_hash());

        // inclusive bound, so we should remove anything up to and including 2
        tree_state.remove_until(
            BlockNumHash::new(2, blocks[1].recovered_block().hash()),
            start_num_hash.hash,
            Some(blocks[1].recovered_block().num_hash()),
        );

        assert!(!tree_state.blocks_by_hash.contains_key(&blocks[0].recovered_block().hash()));
        assert!(!tree_state.blocks_by_hash.contains_key(&blocks[1].recovered_block().hash()));
        assert!(!tree_state.blocks_by_number.contains_key(&1));
        assert!(!tree_state.blocks_by_number.contains_key(&2));

        assert!(tree_state.blocks_by_hash.contains_key(&blocks[2].recovered_block().hash()));
        assert!(tree_state.blocks_by_hash.contains_key(&blocks[3].recovered_block().hash()));
        assert!(tree_state.blocks_by_hash.contains_key(&blocks[4].recovered_block().hash()));
        assert!(tree_state.blocks_by_number.contains_key(&3));
        assert!(tree_state.blocks_by_number.contains_key(&4));
        assert!(tree_state.blocks_by_number.contains_key(&5));

        assert!(!tree_state.parent_to_child.contains_key(&blocks[0].recovered_block().hash()));
        assert!(!tree_state.parent_to_child.contains_key(&blocks[1].recovered_block().hash()));
        assert!(tree_state.parent_to_child.contains_key(&blocks[2].recovered_block().hash()));
        assert!(tree_state.parent_to_child.contains_key(&blocks[3].recovered_block().hash()));
        assert!(!tree_state.parent_to_child.contains_key(&blocks[4].recovered_block().hash()));

        assert_eq!(
            tree_state.parent_to_child.get(&blocks[2].recovered_block().hash()),
            Some(&HashSet::from_iter([blocks[3].recovered_block().hash()]))
        );
        assert_eq!(
            tree_state.parent_to_child.get(&blocks[3].recovered_block().hash()),
            Some(&HashSet::from_iter([blocks[4].recovered_block().hash()]))
        );
    }

    #[tokio::test]
    async fn test_tree_state_remove_before_finalized() {
        let start_num_hash = BlockNumHash::default();
        let mut tree_state = TreeState::new(start_num_hash);
        let blocks: Vec<_> = TestBlockBuilder::eth().get_executed_blocks(1..6).collect();

        for block in &blocks {
            tree_state.insert_executed(block.clone());
        }

        let last = blocks.last().unwrap();

        // set the canonical head
        tree_state.set_canonical_head(last.recovered_block().num_hash());

        // we should still remove everything up to and including 2
        tree_state.remove_until(
            BlockNumHash::new(2, blocks[1].recovered_block().hash()),
            start_num_hash.hash,
            None,
        );

        assert!(!tree_state.blocks_by_hash.contains_key(&blocks[0].recovered_block().hash()));
        assert!(!tree_state.blocks_by_hash.contains_key(&blocks[1].recovered_block().hash()));
        assert!(!tree_state.blocks_by_number.contains_key(&1));
        assert!(!tree_state.blocks_by_number.contains_key(&2));

        assert!(tree_state.blocks_by_hash.contains_key(&blocks[2].recovered_block().hash()));
        assert!(tree_state.blocks_by_hash.contains_key(&blocks[3].recovered_block().hash()));
        assert!(tree_state.blocks_by_hash.contains_key(&blocks[4].recovered_block().hash()));
        assert!(tree_state.blocks_by_number.contains_key(&3));
        assert!(tree_state.blocks_by_number.contains_key(&4));
        assert!(tree_state.blocks_by_number.contains_key(&5));

        assert!(!tree_state.parent_to_child.contains_key(&blocks[0].recovered_block().hash()));
        assert!(!tree_state.parent_to_child.contains_key(&blocks[1].recovered_block().hash()));
        assert!(tree_state.parent_to_child.contains_key(&blocks[2].recovered_block().hash()));
        assert!(tree_state.parent_to_child.contains_key(&blocks[3].recovered_block().hash()));
        assert!(!tree_state.parent_to_child.contains_key(&blocks[4].recovered_block().hash()));

        assert_eq!(
            tree_state.parent_to_child.get(&blocks[2].recovered_block().hash()),
            Some(&HashSet::from_iter([blocks[3].recovered_block().hash()]))
        );
        assert_eq!(
            tree_state.parent_to_child.get(&blocks[3].recovered_block().hash()),
            Some(&HashSet::from_iter([blocks[4].recovered_block().hash()]))
        );
    }

    #[tokio::test]
    async fn test_tree_state_remove_before_lower_finalized() {
        let start_num_hash = BlockNumHash::default();
        let mut tree_state = TreeState::new(start_num_hash);
        let blocks: Vec<_> = TestBlockBuilder::eth().get_executed_blocks(1..6).collect();

        for block in &blocks {
            tree_state.insert_executed(block.clone());
        }

        let last = blocks.last().unwrap();

        // set the canonical head
        tree_state.set_canonical_head(last.recovered_block().num_hash());

        // we have no forks so we should still remove anything up to and including 2
        tree_state.remove_until(
            BlockNumHash::new(2, blocks[1].recovered_block().hash()),
            start_num_hash.hash,
            Some(blocks[0].recovered_block().num_hash()),
        );

        assert!(!tree_state.blocks_by_hash.contains_key(&blocks[0].recovered_block().hash()));
        assert!(!tree_state.blocks_by_hash.contains_key(&blocks[1].recovered_block().hash()));
        assert!(!tree_state.blocks_by_number.contains_key(&1));
        assert!(!tree_state.blocks_by_number.contains_key(&2));

        assert!(tree_state.blocks_by_hash.contains_key(&blocks[2].recovered_block().hash()));
        assert!(tree_state.blocks_by_hash.contains_key(&blocks[3].recovered_block().hash()));
        assert!(tree_state.blocks_by_hash.contains_key(&blocks[4].recovered_block().hash()));
        assert!(tree_state.blocks_by_number.contains_key(&3));
        assert!(tree_state.blocks_by_number.contains_key(&4));
        assert!(tree_state.blocks_by_number.contains_key(&5));

        assert!(!tree_state.parent_to_child.contains_key(&blocks[0].recovered_block().hash()));
        assert!(!tree_state.parent_to_child.contains_key(&blocks[1].recovered_block().hash()));
        assert!(tree_state.parent_to_child.contains_key(&blocks[2].recovered_block().hash()));
        assert!(tree_state.parent_to_child.contains_key(&blocks[3].recovered_block().hash()));
        assert!(!tree_state.parent_to_child.contains_key(&blocks[4].recovered_block().hash()));

        assert_eq!(
            tree_state.parent_to_child.get(&blocks[2].recovered_block().hash()),
            Some(&HashSet::from_iter([blocks[3].recovered_block().hash()]))
        );
        assert_eq!(
            tree_state.parent_to_child.get(&blocks[3].recovered_block().hash()),
            Some(&HashSet::from_iter([blocks[4].recovered_block().hash()]))
        );
    }

    #[tokio::test]
    async fn test_tree_state_on_new_head_reorg() {
        reth_tracing::init_test_tracing();
        let chain_spec = MAINNET.clone();

        // Set persistence_threshold to 1
        let mut test_harness = TestHarness::new(chain_spec);
        test_harness.tree.config = test_harness
            .tree
            .config
            .with_persistence_threshold(1)
            .with_memory_block_buffer_target(1);
        let mut test_block_builder = TestBlockBuilder::eth();
        let blocks: Vec<_> = test_block_builder.get_executed_blocks(1..6).collect();

        for block in &blocks {
            test_harness.tree.state.tree_state.insert_executed(block.clone());
        }

        // set block 3 as the current canonical head
        test_harness
            .tree
            .state
            .tree_state
            .set_canonical_head(blocks[2].recovered_block().num_hash());

        // create a fork from block 2
        let fork_block_3 = test_block_builder
            .get_executed_block_with_number(3, blocks[1].recovered_block().hash());
        let fork_block_4 = test_block_builder
            .get_executed_block_with_number(4, fork_block_3.recovered_block().hash());
        let fork_block_5 = test_block_builder
            .get_executed_block_with_number(5, fork_block_4.recovered_block().hash());

        test_harness.tree.state.tree_state.insert_executed(fork_block_3.clone());
        test_harness.tree.state.tree_state.insert_executed(fork_block_4.clone());
        test_harness.tree.state.tree_state.insert_executed(fork_block_5.clone());

        // normal (non-reorg) case
        let result = test_harness.tree.on_new_head(blocks[4].recovered_block().hash()).unwrap();
        assert!(matches!(result, Some(NewCanonicalChain::Commit { .. })));
        if let Some(NewCanonicalChain::Commit { new }) = result {
            assert_eq!(new.len(), 2);
            assert_eq!(new[0].recovered_block().hash(), blocks[3].recovered_block().hash());
            assert_eq!(new[1].recovered_block().hash(), blocks[4].recovered_block().hash());
        }

        // should be a None persistence action before we advance persistence
        let current_action = test_harness.tree.persistence_state.current_action();
        assert_eq!(current_action, None);

        // let's attempt to persist and check that it attempts to save blocks
        //
        // since in-memory block buffer target and persistence_threshold are both 1, this should
        // save all but the current tip of the canonical chain (up to blocks[1])
        test_harness.tree.advance_persistence().unwrap();
        let current_action = test_harness.tree.persistence_state.current_action().cloned();
        assert_eq!(
            current_action,
            Some(CurrentPersistenceAction::SavingBlocks {
                highest: blocks[1].recovered_block().num_hash()
            })
        );

        // get rid of the prev action
        let received_action = test_harness.action_rx.recv().unwrap();
        let PersistenceAction::SaveBlocks(saved_blocks, sender) = received_action else {
            panic!("received wrong action");
        };
        assert_eq!(saved_blocks, vec![blocks[0].clone(), blocks[1].clone()]);

        // send the response so we can advance again
        sender.send(Some(blocks[1].recovered_block().num_hash())).unwrap();

        // we should be persisting blocks[1] because we threw out the prev action
        let current_action = test_harness.tree.persistence_state.current_action().cloned();
        assert_eq!(
            current_action,
            Some(CurrentPersistenceAction::SavingBlocks {
                highest: blocks[1].recovered_block().num_hash()
            })
        );

        // after advancing persistence, we should be at `None` for the next action
        test_harness.tree.advance_persistence().unwrap();
        let current_action = test_harness.tree.persistence_state.current_action().cloned();
        assert_eq!(current_action, None);

        // reorg case
        let result = test_harness.tree.on_new_head(fork_block_5.recovered_block().hash()).unwrap();
        assert!(matches!(result, Some(NewCanonicalChain::Reorg { .. })));

        if let Some(NewCanonicalChain::Reorg { new, old }) = result {
            assert_eq!(new.len(), 3);
            assert_eq!(new[0].recovered_block().hash(), fork_block_3.recovered_block().hash());
            assert_eq!(new[1].recovered_block().hash(), fork_block_4.recovered_block().hash());
            assert_eq!(new[2].recovered_block().hash(), fork_block_5.recovered_block().hash());

            assert_eq!(old.len(), 1);
            assert_eq!(old[0].recovered_block().hash(), blocks[2].recovered_block().hash());
        }

        // The canonical block has not changed, so we will not get any active persistence action
        test_harness.tree.advance_persistence().unwrap();
        let current_action = test_harness.tree.persistence_state.current_action().cloned();
        assert_eq!(current_action, None);

        // Let's change the canonical head and advance persistence
        test_harness
            .tree
            .state
            .tree_state
            .set_canonical_head(fork_block_5.recovered_block().num_hash());

        // The canonical block has changed now, we should get fork_block_4 due to the persistence
        // threshold and in memory block buffer target
        test_harness.tree.advance_persistence().unwrap();
        let current_action = test_harness.tree.persistence_state.current_action().cloned();
        assert_eq!(
            current_action,
            Some(CurrentPersistenceAction::SavingBlocks {
                highest: fork_block_4.recovered_block().num_hash()
            })
        );
    }

    #[tokio::test]
    async fn test_tree_state_on_new_head_deep_fork() {
        reth_tracing::init_test_tracing();

        let chain_spec = MAINNET.clone();
        let mut test_harness = TestHarness::new(chain_spec);
        let mut test_block_builder = TestBlockBuilder::eth();

        let blocks: Vec<_> = test_block_builder.get_executed_blocks(0..5).collect();

        for block in &blocks {
            test_harness.tree.state.tree_state.insert_executed(block.clone());
        }

        // set last block as the current canonical head
        let last_block = blocks.last().unwrap().recovered_block().clone();

        test_harness.tree.state.tree_state.set_canonical_head(last_block.num_hash());

        // create a fork chain from last_block
        let chain_a = test_block_builder.create_fork(&last_block, 10);
        let chain_b = test_block_builder.create_fork(&last_block, 10);

        for block in &chain_a {
            test_harness.tree.state.tree_state.insert_executed(ExecutedBlockWithTrieUpdates {
                block: ExecutedBlock {
                    recovered_block: Arc::new(block.clone()),
                    execution_output: Arc::new(ExecutionOutcome::default()),
                    hashed_state: Arc::new(HashedPostState::default()),
                },
                trie: Arc::new(TrieUpdates::default()),
            });
        }
        test_harness.tree.state.tree_state.set_canonical_head(chain_a.last().unwrap().num_hash());

        for block in &chain_b {
            test_harness.tree.state.tree_state.insert_executed(ExecutedBlockWithTrieUpdates {
                block: ExecutedBlock {
                    recovered_block: Arc::new(block.clone()),
                    execution_output: Arc::new(ExecutionOutcome::default()),
                    hashed_state: Arc::new(HashedPostState::default()),
                },
                trie: Arc::new(TrieUpdates::default()),
            });
        }

        // for each block in chain_b, reorg to it and then back to canonical
        let mut expected_new = Vec::new();
        for block in &chain_b {
            // reorg to chain from block b
            let result = test_harness.tree.on_new_head(block.hash()).unwrap();
            assert_matches!(result, Some(NewCanonicalChain::Reorg { .. }));

            expected_new.push(block);
            if let Some(NewCanonicalChain::Reorg { new, old }) = result {
                assert_eq!(new.len(), expected_new.len());
                for (index, block) in expected_new.iter().enumerate() {
                    assert_eq!(new[index].recovered_block().hash(), block.hash());
                }

                assert_eq!(old.len(), chain_a.len());
                for (index, block) in chain_a.iter().enumerate() {
                    assert_eq!(old[index].recovered_block().hash(), block.hash());
                }
            }

            // set last block of chain a as canonical head
            test_harness.tree.on_new_head(chain_a.last().unwrap().hash()).unwrap();
        }
    }

    #[tokio::test]
    async fn test_get_canonical_blocks_to_persist() {
        let chain_spec = MAINNET.clone();
        let mut test_harness = TestHarness::new(chain_spec);
        let mut test_block_builder = TestBlockBuilder::eth();

        let canonical_head_number = 9;
        let blocks: Vec<_> =
            test_block_builder.get_executed_blocks(0..canonical_head_number + 1).collect();
        test_harness = test_harness.with_blocks(blocks.clone());

        let last_persisted_block_number = 3;
        test_harness.tree.persistence_state.last_persisted_block.number =
            last_persisted_block_number;

        let persistence_threshold = 4;
        let memory_block_buffer_target = 3;
        test_harness.tree.config = TreeConfig::default()
            .with_persistence_threshold(persistence_threshold)
            .with_memory_block_buffer_target(memory_block_buffer_target);

        let blocks_to_persist = test_harness.tree.get_canonical_blocks_to_persist();

        let expected_blocks_to_persist_length: usize =
            (canonical_head_number - memory_block_buffer_target - last_persisted_block_number)
                .try_into()
                .unwrap();

        assert_eq!(blocks_to_persist.len(), expected_blocks_to_persist_length);
        for (i, item) in
            blocks_to_persist.iter().enumerate().take(expected_blocks_to_persist_length)
        {
            assert_eq!(item.recovered_block().number, last_persisted_block_number + i as u64 + 1);
        }

        // make sure only canonical blocks are included
        let fork_block = test_block_builder.get_executed_block_with_number(4, B256::random());
        let fork_block_hash = fork_block.recovered_block().hash();
        test_harness.tree.state.tree_state.insert_executed(fork_block);

        assert!(test_harness.tree.state.tree_state.block_by_hash(fork_block_hash).is_some());

        let blocks_to_persist = test_harness.tree.get_canonical_blocks_to_persist();
        assert_eq!(blocks_to_persist.len(), expected_blocks_to_persist_length);

        // check that the fork block is not included in the blocks to persist
        assert!(!blocks_to_persist.iter().any(|b| b.recovered_block().hash() == fork_block_hash));

        // check that the original block 4 is still included
        assert!(blocks_to_persist.iter().any(|b| b.recovered_block().number == 4 &&
            b.recovered_block().hash() == blocks[4].recovered_block().hash()));

        // check that if we advance persistence, the persistence action is the correct value
        test_harness.tree.advance_persistence().expect("advancing persistence should succeed");
        assert_eq!(
            test_harness.tree.persistence_state.current_action().cloned(),
            Some(CurrentPersistenceAction::SavingBlocks {
                highest: blocks_to_persist.last().unwrap().recovered_block().num_hash()
            })
        );
    }

    #[tokio::test]
    async fn test_engine_tree_fcu_missing_head() {
        let chain_spec = MAINNET.clone();
        let mut test_harness = TestHarness::new(chain_spec.clone());

        let mut test_block_builder = TestBlockBuilder::eth().with_chain_spec((*chain_spec).clone());

        let blocks: Vec<_> = test_block_builder.get_executed_blocks(0..5).collect();
        test_harness = test_harness.with_blocks(blocks);

        let missing_block = test_block_builder
            .generate_random_block(6, test_harness.blocks.last().unwrap().recovered_block().hash());

        test_harness.fcu_to(missing_block.hash(), PayloadStatusEnum::Syncing).await;

        // after FCU we receive an EngineApiEvent::Download event to get the missing block.
        let event = test_harness.from_tree_rx.recv().await.unwrap();
        match event {
            EngineApiEvent::Download(DownloadRequest::BlockSet(actual_block_set)) => {
                let expected_block_set = HashSet::from_iter([missing_block.hash()]);
                assert_eq!(actual_block_set, expected_block_set);
            }
            _ => panic!("Unexpected event: {:#?}", event),
        }
    }

    #[tokio::test]
    async fn test_engine_tree_fcu_canon_chain_insertion() {
        let chain_spec = MAINNET.clone();
        let mut test_harness = TestHarness::new(chain_spec.clone());

        let base_chain: Vec<_> = test_harness.block_builder.get_executed_blocks(0..1).collect();
        test_harness = test_harness.with_blocks(base_chain.clone());

        test_harness
            .fcu_to(base_chain.last().unwrap().recovered_block().hash(), ForkchoiceStatus::Valid)
            .await;

        // extend main chain
        let main_chain = test_harness.block_builder.create_fork(base_chain[0].recovered_block(), 3);

        test_harness.insert_chain(main_chain).await;
    }

    #[tokio::test]
    async fn test_engine_tree_fcu_reorg_with_all_blocks() {
        let chain_spec = MAINNET.clone();
        let mut test_harness = TestHarness::new(chain_spec.clone());

        let main_chain: Vec<_> = test_harness.block_builder.get_executed_blocks(0..5).collect();
        test_harness = test_harness.with_blocks(main_chain.clone());

        let fork_chain = test_harness.block_builder.create_fork(main_chain[2].recovered_block(), 3);
        let fork_chain_last_hash = fork_chain.last().unwrap().hash();

        // add fork blocks to the tree
        for block in &fork_chain {
            test_harness.insert_block(block.clone()).unwrap();
        }

        test_harness.send_fcu(fork_chain_last_hash, ForkchoiceStatus::Valid).await;

        // check for ForkBlockAdded events, we expect fork_chain.len() blocks added
        test_harness.check_fork_chain_insertion(fork_chain.clone()).await;

        // check for CanonicalChainCommitted event
        test_harness.check_canon_commit(fork_chain_last_hash).await;

        test_harness.check_fcu(fork_chain_last_hash, ForkchoiceStatus::Valid).await;

        // new head is the tip of the fork chain
        test_harness.check_canon_head(fork_chain_last_hash);
    }

    #[tokio::test]
    async fn test_engine_tree_live_sync_transition_required_blocks_requested() {
        reth_tracing::init_test_tracing();

        let chain_spec = MAINNET.clone();
        let mut test_harness = TestHarness::new(chain_spec.clone());

        let base_chain: Vec<_> = test_harness.block_builder.get_executed_blocks(0..1).collect();
        test_harness = test_harness.with_blocks(base_chain.clone());

        test_harness
            .fcu_to(base_chain.last().unwrap().recovered_block().hash(), ForkchoiceStatus::Valid)
            .await;

        // extend main chain with enough blocks to trigger pipeline run but don't insert them
        let main_chain = test_harness
            .block_builder
            .create_fork(base_chain[0].recovered_block(), MIN_BLOCKS_FOR_PIPELINE_RUN + 10);

        let main_chain_last_hash = main_chain.last().unwrap().hash();
        test_harness.send_fcu(main_chain_last_hash, ForkchoiceStatus::Syncing).await;

        test_harness.check_fcu(main_chain_last_hash, ForkchoiceStatus::Syncing).await;

        // create event for backfill finished
        let backfill_finished_block_number = MIN_BLOCKS_FOR_PIPELINE_RUN + 1;
        let backfill_finished = FromOrchestrator::BackfillSyncFinished(ControlFlow::Continue {
            block_number: backfill_finished_block_number,
        });

        let backfill_tip_block = main_chain[(backfill_finished_block_number - 1) as usize].clone();
        // add block to mock provider to enable persistence clean up.
        test_harness.provider.add_block(backfill_tip_block.hash(), backfill_tip_block.into_block());
        test_harness.tree.on_engine_message(FromEngine::Event(backfill_finished)).unwrap();

        let event = test_harness.from_tree_rx.recv().await.unwrap();
        match event {
            EngineApiEvent::Download(DownloadRequest::BlockSet(hash_set)) => {
                assert_eq!(hash_set, HashSet::from_iter([main_chain_last_hash]));
            }
            _ => panic!("Unexpected event: {:#?}", event),
        }

        test_harness
            .tree
            .on_engine_message(FromEngine::DownloadedBlocks(vec![main_chain
                .last()
                .unwrap()
                .clone()]))
            .unwrap();

        let event = test_harness.from_tree_rx.recv().await.unwrap();
        match event {
            EngineApiEvent::Download(DownloadRequest::BlockRange(initial_hash, total_blocks)) => {
                assert_eq!(
                    total_blocks,
                    (main_chain.len() - backfill_finished_block_number as usize - 1) as u64
                );
                assert_eq!(initial_hash, main_chain.last().unwrap().parent_hash);
            }
            _ => panic!("Unexpected event: {:#?}", event),
        }
    }

    #[tokio::test]
    async fn test_engine_tree_live_sync_transition_eventually_canonical() {
        reth_tracing::init_test_tracing();

        let chain_spec = MAINNET.clone();
        let mut test_harness = TestHarness::new(chain_spec.clone());
        test_harness.tree.config = test_harness.tree.config.with_max_execute_block_batch_size(100);

        // create base chain and setup test harness with it
        let base_chain: Vec<_> = test_harness.block_builder.get_executed_blocks(0..1).collect();
        test_harness = test_harness.with_blocks(base_chain.clone());

        // fcu to the tip of base chain
        test_harness
            .fcu_to(base_chain.last().unwrap().recovered_block().hash(), ForkchoiceStatus::Valid)
            .await;

        // create main chain, extension of base chain, with enough blocks to
        // trigger backfill sync
        let main_chain = test_harness
            .block_builder
            .create_fork(base_chain[0].recovered_block(), MIN_BLOCKS_FOR_PIPELINE_RUN + 10);

        let main_chain_last = main_chain.last().unwrap();
        let main_chain_last_hash = main_chain_last.hash();
        let main_chain_backfill_target =
            main_chain.get(MIN_BLOCKS_FOR_PIPELINE_RUN as usize).unwrap();
        let main_chain_backfill_target_hash = main_chain_backfill_target.hash();

        // fcu to the element of main chain that should trigger backfill sync
        test_harness.send_fcu(main_chain_backfill_target_hash, ForkchoiceStatus::Syncing).await;
        test_harness.check_fcu(main_chain_backfill_target_hash, ForkchoiceStatus::Syncing).await;

        // check download request for target
        let event = test_harness.from_tree_rx.recv().await.unwrap();
        match event {
            EngineApiEvent::Download(DownloadRequest::BlockSet(hash_set)) => {
                assert_eq!(hash_set, HashSet::from_iter([main_chain_backfill_target_hash]));
            }
            _ => panic!("Unexpected event: {:#?}", event),
        }

        // send message to tell the engine the requested block was downloaded
        test_harness
            .tree
            .on_engine_message(FromEngine::DownloadedBlocks(vec![
                main_chain_backfill_target.clone()
            ]))
            .unwrap();

        // check that backfill is triggered
        let event = test_harness.from_tree_rx.recv().await.unwrap();
        match event {
            EngineApiEvent::BackfillAction(BackfillAction::Start(
                reth_stages::PipelineTarget::Sync(target_hash),
            )) => {
                assert_eq!(target_hash, main_chain_backfill_target_hash);
            }
            _ => panic!("Unexpected event: {:#?}", event),
        }

        // persist blocks of main chain, same as the backfill operation would do
        let backfilled_chain: Vec<_> =
            main_chain.clone().drain(0..(MIN_BLOCKS_FOR_PIPELINE_RUN + 1) as usize).collect();
        test_harness.persist_blocks(backfilled_chain.clone());

        test_harness.setup_range_insertion_for_valid_chain(backfilled_chain);

        // send message to mark backfill finished
        test_harness
            .tree
            .on_engine_message(FromEngine::Event(FromOrchestrator::BackfillSyncFinished(
                ControlFlow::Continue { block_number: main_chain_backfill_target.number },
            )))
            .unwrap();

        // send fcu to the tip of main
        test_harness.fcu_to(main_chain_last_hash, ForkchoiceStatus::Syncing).await;

        let event = test_harness.from_tree_rx.recv().await.unwrap();
        match event {
            EngineApiEvent::Download(DownloadRequest::BlockSet(target_hash)) => {
                assert_eq!(target_hash, HashSet::from_iter([main_chain_last_hash]));
            }
            _ => panic!("Unexpected event: {:#?}", event),
        }

        // tell engine main chain tip downloaded
        test_harness
            .tree
            .on_engine_message(FromEngine::DownloadedBlocks(vec![main_chain_last.clone()]))
            .unwrap();

        // check download range request
        let event = test_harness.from_tree_rx.recv().await.unwrap();
        match event {
            EngineApiEvent::Download(DownloadRequest::BlockRange(initial_hash, total_blocks)) => {
                assert_eq!(
                    total_blocks,
                    (main_chain.len() - MIN_BLOCKS_FOR_PIPELINE_RUN as usize - 2) as u64
                );
                assert_eq!(initial_hash, main_chain_last.parent_hash);
            }
            _ => panic!("Unexpected event: {:#?}", event),
        }

        let remaining: Vec<_> = main_chain
            .clone()
            .drain((MIN_BLOCKS_FOR_PIPELINE_RUN + 1) as usize..main_chain.len())
            .collect();

        test_harness.setup_range_insertion_for_valid_chain(remaining.clone());

        // tell engine block range downloaded
        test_harness
            .tree
            .on_engine_message(FromEngine::DownloadedBlocks(remaining.clone()))
            .unwrap();

        test_harness.check_canon_chain_insertion(remaining).await;

        // check canonical chain committed event with the hash of the latest block
        test_harness.check_canon_commit(main_chain_last_hash).await;

        // new head is the tip of the main chain
        test_harness.check_canon_head(main_chain_last_hash);
    }

    #[tokio::test]
    async fn test_engine_tree_live_sync_fcu_extends_canon_chain() {
        reth_tracing::init_test_tracing();

        let chain_spec = MAINNET.clone();
        let mut test_harness = TestHarness::new(chain_spec.clone());

        // create base chain and setup test harness with it
        let base_chain: Vec<_> = test_harness.block_builder.get_executed_blocks(0..1).collect();
        test_harness = test_harness.with_blocks(base_chain.clone());

        // fcu to the tip of base chain
        test_harness
            .fcu_to(base_chain.last().unwrap().recovered_block().hash(), ForkchoiceStatus::Valid)
            .await;

        // create main chain, extension of base chain
        let main_chain =
            test_harness.block_builder.create_fork(base_chain[0].recovered_block(), 10);
        // determine target in the middle of main hain
        let target = main_chain.get(5).unwrap();
        let target_hash = target.hash();
        let main_last = main_chain.last().unwrap();
        let main_last_hash = main_last.hash();

        // insert main chain
        test_harness.insert_chain(main_chain).await;

        // send fcu to target
        test_harness.send_fcu(target_hash, ForkchoiceStatus::Valid).await;

        test_harness.check_canon_commit(target_hash).await;
        test_harness.check_fcu(target_hash, ForkchoiceStatus::Valid).await;

        // send fcu to main tip
        test_harness.send_fcu(main_last_hash, ForkchoiceStatus::Valid).await;

        test_harness.check_canon_commit(main_last_hash).await;
        test_harness.check_fcu(main_last_hash, ForkchoiceStatus::Valid).await;
        test_harness.check_canon_head(main_last_hash);
    }

    #[tokio::test]
    async fn test_engine_tree_valid_forks_with_older_canonical_head() {
        reth_tracing::init_test_tracing();

        let chain_spec = MAINNET.clone();
        let mut test_harness = TestHarness::new(chain_spec.clone());

        // create base chain and setup test harness with it
        let base_chain: Vec<_> = test_harness.block_builder.get_executed_blocks(0..1).collect();
        test_harness = test_harness.with_blocks(base_chain.clone());

        let old_head = base_chain.first().unwrap().recovered_block();

        // extend base chain
        let extension_chain = test_harness.block_builder.create_fork(old_head, 5);
        let fork_block = extension_chain.last().unwrap().clone_sealed_block();

        test_harness.setup_range_insertion_for_valid_chain(extension_chain.clone());
        test_harness.insert_chain(extension_chain).await;

        // fcu to old_head
        test_harness.fcu_to(old_head.hash(), ForkchoiceStatus::Valid).await;

        // create two competing chains starting from fork_block
        let chain_a = test_harness.block_builder.create_fork(&fork_block, 10);
        let chain_b = test_harness.block_builder.create_fork(&fork_block, 10);

        // insert chain A blocks using newPayload
        test_harness.setup_range_insertion_for_valid_chain(chain_a.clone());
        for block in &chain_a {
            test_harness.send_new_payload(block.clone()).await;
        }

        test_harness.check_canon_chain_insertion(chain_a.clone()).await;

        // insert chain B blocks using newPayload
        test_harness.setup_range_insertion_for_valid_chain(chain_b.clone());
        for block in &chain_b {
            test_harness.send_new_payload(block.clone()).await;
        }

        test_harness.check_canon_chain_insertion(chain_b.clone()).await;

        // send FCU to make the tip of chain B the new head
        let chain_b_tip_hash = chain_b.last().unwrap().hash();
        test_harness.send_fcu(chain_b_tip_hash, ForkchoiceStatus::Valid).await;

        // check for CanonicalChainCommitted event
        test_harness.check_canon_commit(chain_b_tip_hash).await;

        // verify FCU was processed
        test_harness.check_fcu(chain_b_tip_hash, ForkchoiceStatus::Valid).await;

        // verify the new canonical head
        test_harness.check_canon_head(chain_b_tip_hash);

        // verify that chain A is now considered a fork
        assert!(test_harness.tree.is_fork(chain_a.last().unwrap().hash()).unwrap());
    }

    #[tokio::test]
    async fn test_engine_tree_buffered_blocks_are_eventually_connected() {
        let chain_spec = MAINNET.clone();
        let mut test_harness = TestHarness::new(chain_spec.clone());

        let base_chain: Vec<_> = test_harness.block_builder.get_executed_blocks(0..1).collect();
        test_harness = test_harness.with_blocks(base_chain.clone());

        // side chain consisting of two blocks, the last will be inserted first
        // so that we force it to be buffered
        let side_chain =
            test_harness.block_builder.create_fork(base_chain.last().unwrap().recovered_block(), 2);

        // buffer last block of side chain
        let buffered_block = side_chain.last().unwrap();
        let buffered_block_hash = buffered_block.hash();

        test_harness.setup_range_insertion_for_valid_chain(vec![buffered_block.clone()]);
        test_harness.send_new_payload(buffered_block.clone()).await;

        assert!(test_harness.tree.state.buffer.block(&buffered_block_hash).is_some());

        let non_buffered_block = side_chain.first().unwrap();
        let non_buffered_block_hash = non_buffered_block.hash();

        // insert block that continues the canon chain, should not be buffered
        test_harness.setup_range_insertion_for_valid_chain(vec![non_buffered_block.clone()]);
        test_harness.send_new_payload(non_buffered_block.clone()).await;
        assert!(test_harness.tree.state.buffer.block(&non_buffered_block_hash).is_none());

        // the previously buffered block should be connected now
        assert!(test_harness.tree.state.buffer.block(&buffered_block_hash).is_none());

        // both blocks are added to the canon chain in order
        test_harness.check_canon_block_added(non_buffered_block_hash).await;
        test_harness.check_canon_block_added(buffered_block_hash).await;
    }

    #[tokio::test]
    async fn test_engine_tree_valid_and_invalid_forks_with_older_canonical_head() {
        reth_tracing::init_test_tracing();

        let chain_spec = MAINNET.clone();
        let mut test_harness = TestHarness::new(chain_spec.clone());

        // create base chain and setup test harness with it
        let base_chain: Vec<_> = test_harness.block_builder.get_executed_blocks(0..1).collect();
        test_harness = test_harness.with_blocks(base_chain.clone());

        let old_head = base_chain.first().unwrap().recovered_block();

        // extend base chain
        let extension_chain = test_harness.block_builder.create_fork(old_head, 5);
        let fork_block = extension_chain.last().unwrap().clone_sealed_block();
        test_harness.insert_chain(extension_chain).await;

        // fcu to old_head
        test_harness.fcu_to(old_head.hash(), ForkchoiceStatus::Valid).await;

        // create two competing chains starting from fork_block, one of them invalid
        let total_fork_elements = 10;
        let chain_a = test_harness.block_builder.create_fork(&fork_block, total_fork_elements);
        let chain_b = test_harness.block_builder.create_fork(&fork_block, total_fork_elements);

        // insert chain B blocks using newPayload
        test_harness.setup_range_insertion_for_valid_chain(chain_b.clone());
        for block in &chain_b {
            test_harness.send_new_payload(block.clone()).await;
            test_harness.send_fcu(block.hash(), ForkchoiceStatus::Valid).await;
            test_harness.check_canon_block_added(block.hash()).await;
            test_harness.check_canon_commit(block.hash()).await;
            test_harness.check_fcu(block.hash(), ForkchoiceStatus::Valid).await;
        }

        // insert chain A blocks using newPayload, one of the blocks will be invalid
        let invalid_index = 3;
        test_harness.setup_range_insertion_for_invalid_chain(chain_a.clone(), invalid_index);
        for block in &chain_a {
            test_harness.send_new_payload(block.clone()).await;
        }

        // check canon chain insertion up to the invalid index and taking into
        // account reversed ordering
        test_harness
            .check_fork_chain_insertion(
                chain_a[..chain_a.len() - invalid_index - 1].iter().cloned(),
            )
            .await;

        // send FCU to make the tip of chain A, expect invalid
        let chain_a_tip_hash = chain_a.last().unwrap().hash();
        test_harness.fcu_to(chain_a_tip_hash, ForkchoiceStatus::Invalid).await;

        // send FCU to make the tip of chain B the new head
        let chain_b_tip_hash = chain_b.last().unwrap().hash();

        // verify the new canonical head
        test_harness.check_canon_head(chain_b_tip_hash);

        // verify the canonical head didn't change
        test_harness.check_canon_head(chain_b_tip_hash);
    }

    #[tokio::test]
    async fn test_engine_tree_reorg_with_missing_ancestor_expecting_valid() {
        reth_tracing::init_test_tracing();
        let chain_spec = MAINNET.clone();
        let mut test_harness = TestHarness::new(chain_spec.clone());

        let base_chain: Vec<_> = test_harness.block_builder.get_executed_blocks(0..6).collect();
        test_harness = test_harness.with_blocks(base_chain.clone());

        // create a side chain with an invalid block
        let side_chain = test_harness
            .block_builder
            .create_fork(base_chain.last().unwrap().recovered_block(), 15);
        let invalid_index = 9;

        test_harness.setup_range_insertion_for_invalid_chain(side_chain.clone(), invalid_index);

        for (index, block) in side_chain.iter().enumerate() {
            test_harness.send_new_payload(block.clone()).await;

            if index < side_chain.len() - invalid_index - 1 {
                test_harness.send_fcu(block.hash(), ForkchoiceStatus::Valid).await;
            }
        }

        // Try to do a forkchoice update to a block after the invalid one
        let fork_tip_hash = side_chain.last().unwrap().hash();
        test_harness.send_fcu(fork_tip_hash, ForkchoiceStatus::Invalid).await;
    }
}<|MERGE_RESOLUTION|>--- conflicted
+++ resolved
@@ -2725,7 +2725,8 @@
 
         // spawn task executing the individual tx
         self.thread_pool.spawn(move || {
-<<<<<<< HEAD
+            let in_progress = task_finished.read().unwrap();
+            
             // Create the state provider inside the thread
             let state_provider = match state_builder.build() {
                 Ok(provider) => provider,
@@ -2742,9 +2743,6 @@
                 cache_metrics,
             );
 
-=======
-            let in_progress = task_finished.read().unwrap();
->>>>>>> c9169705
             let state_provider = StateProviderDatabase::new(&state_provider);
 
             // create a new executor and disable nonce checks in the env
