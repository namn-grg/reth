--- conflicted
+++ resolved
@@ -16,21 +16,17 @@
 reth-primitives.workspace = true
 reth-revm.workspace = true
 reth-interfaces.workspace = true
-alphanet-instructions = { git = "https://github.com/paradigmxyz/alphanet/" }
 
 # Ethereum
 revm-primitives.workspace = true
 revm-interpreter.workspace = true
 
-revm-precompile = { version = "6.0.0", features = ["std"], default-features = false }
+revm-precompile = { version = "7.0.0", features = ["std"], default-features = false }
 
 # misc
 tracing.workspace = true
 
 [dev-dependencies]
 reth-revm = { workspace = true, features = ["test-utils"] }
-<<<<<<< HEAD
 secp256k1.workspace = true
-=======
-alloy-eips.workspace = true
->>>>>>> c2a05f07
+alloy-eips.workspace = true